--- conflicted
+++ resolved
@@ -136,17 +136,6 @@
 	err = b.obtainVector(ctx, object, principal)
 	ec.add(err)
 
-<<<<<<< HEAD
-=======
-	if object.Additional == nil {
-		object.Additional = &models.AdditionalProperties{}
-	}
-
-	object.Additional.Interpretation = &models.Interpretation{
-		Source: sourceFromInputElements(source),
-	}
-
->>>>>>> f30228d7
 	*resultsC <- BatchObject{
 		UUID:          id,
 		Object:        object,
