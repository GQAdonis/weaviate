//                           _       _
// __      _____  __ ___   ___  __ _| |_ ___
// \ \ /\ / / _ \/ _` \ \ / / |/ _` | __/ _ \
//  \ V  V /  __/ (_| |\ V /| | (_| | ||  __/
//   \_/\_/ \___|\__,_| \_/ |_|\__,_|\__\___|
//
//  Copyright © 2016 - 2024 Weaviate B.V. All rights reserved.
//
//  CONTACT: hello@weaviate.io
//

package db

import (
	"bytes"
	"context"
	"encoding/binary"
	"fmt"
	"time"

	"github.com/google/uuid"
	"github.com/pkg/errors"
	"github.com/weaviate/weaviate/adapters/repos/db/helpers"
	"github.com/weaviate/weaviate/adapters/repos/db/inverted"
	"github.com/weaviate/weaviate/adapters/repos/db/lsmkv"
	"github.com/weaviate/weaviate/adapters/repos/db/vector/common"
	"github.com/weaviate/weaviate/entities/storagestate"
	"github.com/weaviate/weaviate/entities/storobj"
)

func (s *Shard) PutObject(ctx context.Context, object *storobj.Object) error {
	if s.isReadOnly() {
		return storagestate.ErrStatusReadOnly
	}
	uuid, err := uuid.MustParse(object.ID().String()).MarshalBinary()
	if err != nil {
		return err
	}
	return s.putOne(ctx, uuid, object)
}

func (s *Shard) putOne(ctx context.Context, uuid []byte, object *storobj.Object) error {
	if object.Vector != nil {
		// validation needs to happen before any changes are done. Otherwise, insertion is aborted somewhere in-between.
		err := s.VectorIndex().ValidateBeforeInsert(object.Vector)
		if err != nil {
			return errors.Wrapf(err, "Validate vector index for %s", object.ID())
		}
	}

	status, err := s.putObjectLSM(object, uuid)
	if err != nil {
		return errors.Wrap(err, "store object in LSM store")
	}

	if err := s.updateVectorIndex(object.Vector, status); err != nil {
		return errors.Wrap(err, "update vector index")
	}

	if err := s.updatePropertySpecificIndices(object, status); err != nil {
		return errors.Wrap(err, "update property-specific indices")
	}

	if err := s.store.WriteWALs(); err != nil {
		return errors.Wrap(err, "flush all buffered WALs")
	}

<<<<<<< HEAD
	if err := s.VectorIndex().Flush(); err != nil {
		return errors.Wrap(err, "flush all vector index buffered WALs")
=======
	if err := s.GetPropertyLengthTracker().Flush(false); err != nil {
		return errors.Wrap(err, "flush prop length tracker to disk")
>>>>>>> 3d1db0e3
	}

	return nil
}

// as the name implies this method only performs the insertions, but completely
// ignores any deletes. It thus assumes that the caller has already taken care
// of all the deletes in another way
func (s *Shard) updateVectorIndexIgnoreDelete(vector []float32,
	status objectInsertStatus,
) error {
	// vector was not changed, object was updated without changing docID
	// https://github.com/weaviate/weaviate/issues/3948
	if status.docIDPreserved {
		return nil
	}

	// vector is now optional as of
	// https://github.com/weaviate/weaviate/issues/1800
	if len(vector) == 0 {
		return nil
	}

	if err := s.VectorIndex().Add(status.docID, vector); err != nil {
		return errors.Wrapf(err, "insert doc id %d to vector index", status.docID)
	}

	return nil
}

func (s *Shard) updateVectorIndex(vector []float32,
	status objectInsertStatus,
) error {
	// even if no vector is provided in an update, we still need
	// to delete the previous vector from the index, if it
	// exists. otherwise, the associated doc id is left dangling,
	// resulting in failed attempts to merge an object on restarts.
	if status.docIDChanged {
		if err := s.queue.Delete(status.oldDocID); err != nil {
			return errors.Wrapf(err, "delete doc id %d from vector index", status.oldDocID)
		}
	}

	// vector was not changed, object was updated without changing docID
	// https://github.com/weaviate/weaviate/issues/3948
	if status.docIDPreserved {
		return nil
	}

	// vector is now optional as of
	// https://github.com/weaviate/weaviate/issues/1800
	if len(vector) == 0 {
		return nil
	}

	if err := s.VectorIndex().Add(status.docID, vector); err != nil {
		return errors.Wrapf(err, "insert doc id %d to vector index", status.docID)
	}

	if err := s.VectorIndex().Flush(); err != nil {
		return errors.Wrap(err, "flush all vector index buffered WALs")
	}

	return nil
}

// TODO AL_skip_vector_reindex: adjust to batch?
func (s *Shard) putObjectLSM(object *storobj.Object, idBytes []byte,
) (objectInsertStatus, error) {
	before := time.Now()
	defer s.metrics.PutObject(before)

	bucket := s.store.Bucket(helpers.ObjectsBucketLSM)

	// First the object bucket is checked if already an object with the same uuid is present, to determine if it is new
	// or an update. Afterwards the bucket is updates. To avoid races, only one goroutine can do this at once.
	lock := &s.docIdLock[s.uuidToIdLockPoolId(idBytes)]
	lock.Lock()
	previous_object_bytes, err := bucket.Get(idBytes)
	if err != nil {
		lock.Unlock()
		return objectInsertStatus{}, err
	}

	status, err := s.determineInsertStatus(previous_object_bytes, object)
	if err != nil {
		lock.Unlock()
		return status, errors.Wrap(err, "check insert/update status")
	}
	s.metrics.PutObjectDetermineStatus(before)

	object.SetDocID(status.docID)
	data, err := object.MarshalBinary()
	if err != nil {
		lock.Unlock()
		return status, errors.Wrapf(err, "marshal object %s to binary", object.ID())
	}

	before = time.Now()
	if err := s.upsertObjectDataLSM(bucket, idBytes, data, status.docID); err != nil {
		lock.Unlock()
		return status, errors.Wrap(err, "upsert object data")
	}
	lock.Unlock()
	s.metrics.PutObjectUpsertObject(before)

	before = time.Now()
	if err := s.updateInvertedIndexLSM(object, status, previous_object_bytes); err != nil {
		return status, errors.Wrap(err, "update inverted indices")
	}

	s.metrics.PutObjectUpdateInverted(before)

	return status, nil
}

type objectInsertStatus struct {
	docID          uint64
	docIDChanged   bool
	oldDocID       uint64
	docIDPreserved bool // docID preserved (docID was not changed, although object did change)
}

// to be called with the current contents of a row, if the row is empty (i.e.
// didn't exist before), we will get a new docID from the central counter.
// Otherwise, we will reuse the previous docID and mark this as an update
func (s *Shard) determineInsertStatus(previous []byte,
	next *storobj.Object,
) (objectInsertStatus, error) {
	var out objectInsertStatus

	if previous == nil {
		docID, err := s.counter.GetAndInc()
		if err != nil {
			return out, errors.Wrap(err, "initial doc id: get new doc id from counter")
		}
		out.docID = docID
		return out, nil
	}

	docID, err := storobj.DocIDFromBinary(previous)
	if err != nil {
		return out, errors.Wrap(err, "get previous doc id from object binary")
	}
	out.oldDocID = docID

	// if vector was not changed, replace object and update indexed properties
	// without changing docID
	// https://github.com/weaviate/weaviate/issues/3948
	//
	// Due to geo index does not support delete+insert of geo value for the same docID
	// (as tombstones are used for hnsw geo index),
	// preserving docID will not be supported for classes with geo properties for now.
	// Feature can be improved in the future, by preserving docIDs for objects
	// not updating values of geo properties.
	if !s.hasGeoIndex() {
		if l := len(next.Vector); l > 0 {
			buffer := make([]float32, l)
			prevVector, err := storobj.VectorFromBinary(previous, buffer)
			if err != nil {
				return out, fmt.Errorf("get previous vector from object binary: %w", err)
			}
			if common.VectorsEqual(prevVector, next.Vector) {
				out.docID = docID
				out.docIDPreserved = true
				return out, nil
			}
		}
	}

	// with docIDs now being immutable (see
	// https://github.com/weaviate/weaviate/issues/1282) there is no
	// more check if we need to increase a docID. Any update will mean a doc ID
	// needs to be updated.
	docID, err = s.counter.GetAndInc()
	if err != nil {
		return out, errors.Wrap(err, "doc id update: get new doc id from counter")
	}
	out.docID = docID
	out.docIDChanged = true

	return out, nil
}

// determineMutableInsertStatus is a special version of determineInsertStatus
// where it does not alter the doc id if one already exists. Calling this
// method only makes sense under very special conditions, such as those
// outlined in mutableMergeObjectInTx
func (s *Shard) determineMutableInsertStatus(previous []byte,
	next *storobj.Object,
) (objectInsertStatus, error) {
	var out objectInsertStatus

	if previous == nil {
		docID, err := s.counter.GetAndInc()
		if err != nil {
			return out, errors.Wrap(err, "initial doc id: get new doc id from counter")
		}
		out.docID = docID
		return out, nil
	}

	docID, err := storobj.DocIDFromBinary(previous)
	if err != nil {
		return out, errors.Wrap(err, "get previous doc id from object binary")
	}
	out.docID = docID

	// we are planning on mutating and thus not altering the doc id
	return out, nil
}

func (s *Shard) upsertObjectDataLSM(bucket *lsmkv.Bucket, id []byte, data []byte,
	docID uint64,
) error {
	keyBuf := bytes.NewBuffer(nil)
	binary.Write(keyBuf, binary.LittleEndian, &docID)
	docIDBytes := keyBuf.Bytes()

	return bucket.Put(id, data, lsmkv.WithSecondaryKey(0, docIDBytes))
}

func (s *Shard) updateInvertedIndexLSM(object *storobj.Object,
	status objectInsertStatus, previous []byte,
) error {
	props, nilprops, err := s.AnalyzeObject(object)
	if err != nil {
		return errors.Wrap(err, "analyze next object")
	}

	var prevObject *storobj.Object
	var prevProps []inverted.Property
	var prevNilprops []inverted.NilProperty

	if previous != nil {
		prevObject, err = storobj.FromBinary(previous)
		if err != nil {
			return fmt.Errorf("unmarshal previous object: %w", err)
		}

		prevProps, prevNilprops, err = s.AnalyzeObject(prevObject)
		if err != nil {
			return fmt.Errorf("analyze previous object: %w", err)
		}
	}

	// if object updated (with or without docID changed)
	if status.docIDChanged || status.docIDPreserved {
		if err := s.subtractPropLengths(prevProps); err != nil {
			s.index.logger.WithField("action", "subtractPropLengths").WithError(err).Error("could not subtract prop lengths")
		}
	} else {
		if err := s.ChangeObjectCountBy(1); err != nil {
			return fmt.Errorf("increment object count: %w", err)
		}
	}

	if err := s.SetPropertyLengths(props); err != nil {
		return errors.Wrap(err, "store field length values for props")
	}

	var propsToAdd []inverted.Property
	var propsToDel []inverted.Property
	var nilpropsToAdd []inverted.NilProperty
	var nilpropsToDel []inverted.NilProperty

	// determine only changed properties to avoid unnecessary updates of inverted indexes
	if status.docIDPreserved {
		delta := inverted.Delta(prevProps, props)
		propsToAdd = delta.ToAdd
		propsToDel = delta.ToDelete
		deltaNil := inverted.DeltaNil(prevNilprops, nilprops)
		nilpropsToAdd = deltaNil.ToAdd
		nilpropsToDel = deltaNil.ToDelete
	} else {
		propsToAdd = inverted.DedupItems(props)
		propsToDel = inverted.DedupItems(prevProps)
		nilpropsToAdd = nilprops
		nilpropsToDel = prevNilprops
	}

	if previous != nil {
		// TODO: metrics
		if err := s.deleteFromInvertedIndicesLSM(propsToDel, nilpropsToDel, status.oldDocID); err != nil {
			return fmt.Errorf("delete inverted indices props: %w", err)
		}
		if s.index.Config.TrackVectorDimensions {
			if err := s.removeDimensionsLSM(len(prevObject.Vector), status.oldDocID); err != nil {
				return fmt.Errorf("track dimensions (delete): %w", err)
			}
		}
	}

	before := time.Now()
	if err := s.extendInvertedIndicesLSM(propsToAdd, nilpropsToAdd, status.docID); err != nil {
		return fmt.Errorf("put inverted indices props: %w", err)
	}
	s.metrics.InvertedExtend(before, len(propsToAdd))

	if s.index.Config.TrackVectorDimensions {
		if err := s.extendDimensionTrackerLSM(len(object.Vector), status.docID); err != nil {
			return fmt.Errorf("track dimensions: %w", err)
		}
	}

	return nil
}<|MERGE_RESOLUTION|>--- conflicted
+++ resolved
@@ -65,14 +65,11 @@
 		return errors.Wrap(err, "flush all buffered WALs")
 	}
 
-<<<<<<< HEAD
 	if err := s.VectorIndex().Flush(); err != nil {
 		return errors.Wrap(err, "flush all vector index buffered WALs")
-=======
-	if err := s.GetPropertyLengthTracker().Flush(false); err != nil {
-		return errors.Wrap(err, "flush prop length tracker to disk")
->>>>>>> 3d1db0e3
-	}
+  }
+  
+  s.GetPropertyLengthTracker().WantFlush(true)
 
 	return nil
 }
