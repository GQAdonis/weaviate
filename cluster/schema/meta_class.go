--- conflicted
+++ resolved
@@ -244,7 +244,6 @@
 	return nil
 }
 
-<<<<<<< HEAD
 func (m *metaClass) UpdateTenantsProcess(nodeID string, req *command.TenantProcessRequest, v uint64) error {
 	m.Lock()
 	defer m.Unlock()
@@ -287,9 +286,6 @@
 }
 
 func (m *metaClass) UpdateTenants(nodeID string, req *command.UpdateTenantsRequest, v uint64) (n int, err error) {
-=======
-func (m *metaClass) UpdateTenants(nodeID string, req *command.UpdateTenantsRequest, v uint64) (int, error) {
->>>>>>> 5368be6d
 	m.Lock()
 	defer m.Unlock()
 
@@ -299,28 +295,25 @@
 	// If the activity status is changed we will deep copy the tenant and update the status
 	missingShards := []string{}
 	writeIndex := 0
-	for _, requestTenant := range req.Tenants {
+	for i, requestTenant := range req.Tenants {
 		schemaTenant, ok := m.Sharding.Physical[requestTenant.Name]
 		// If we can't find the shard add it to missing shards to error later
 		if !ok {
 			missingShards = append(missingShards, requestTenant.Name)
 			continue
 		}
-<<<<<<< HEAD
-
-		// validate status
-		switch p.ActivityStatus() {
-		case req.Tenants[i].Status:
-			req.Tenants[i] = nil
-=======
 		// If the status is currently the same as the one requested just ignore
 		if schemaTenant.ActivityStatus() == requestTenant.Status {
->>>>>>> 5368be6d
+			continue
+		}
+
+		// validate status
+		switch schemaTenant.ActivityStatus() {
+		case req.Tenants[i].Status:
 			continue
 		case types.TenantActivityStatusFREEZING:
 			// ignore multiple freezing
-			if u.Status == models.TenantActivityStatusFROZEN {
-				req.Tenants[i] = nil
+			if requestTenant.Status == models.TenantActivityStatusFROZEN {
 				continue
 			}
 		case types.TenantActivityStatusUNFREEZING:
@@ -333,39 +326,32 @@
 					break
 				}
 			}
-			if u.Status == statusInProgress {
-				req.Tenants[i] = nil
+			if requestTenant.Status == statusInProgress {
 				continue
 			}
 		}
 
-		frozenShard := p.ActivityStatus() == models.TenantActivityStatusFROZEN || p.ActivityStatus() == models.TenantActivityStatusFREEZING
-		toFrozen := u.Status == models.TenantActivityStatusFROZEN
+		frozenShard := schemaTenant.ActivityStatus() == models.TenantActivityStatusFROZEN || schemaTenant.ActivityStatus() == models.TenantActivityStatusFREEZING
+		toFrozen := requestTenant.Status == models.TenantActivityStatusFROZEN
 
 		switch {
 		case !toFrozen && frozenShard:
-			if err = m.unfreeze(nodeID, i, req, &p); err != nil {
+			if err = m.unfreeze(nodeID, i, req, &schemaTenant); err != nil {
 				return n, err
 			}
 			if req.Tenants[i] != nil {
-				u.Status = req.Tenants[i].Status
+				requestTenant.Status = req.Tenants[i].Status
 			}
 
 		case toFrozen && !frozenShard:
-			m.freeze(i, req, p)
+			m.freeze(i, req, schemaTenant)
 		default:
 			// do nothing
 		}
-<<<<<<< HEAD
-
-		copy := p.DeepCopy()
-		copy.Status = u.Status
-		ps[copy.Name] = copy
-		if !slices.Contains(copy.BelongsToNodes, nodeID) {
-			req.Tenants[i] = nil
-=======
+
 		schemaTenant = schemaTenant.DeepCopy()
 		schemaTenant.Status = requestTenant.Status
+
 		// Update the schema tenant representation with the deep copy (necessary as the initial is a shallow copy from
 		// the map read
 		m.Sharding.Physical[schemaTenant.Name] = schemaTenant
@@ -374,7 +360,6 @@
 		// the DB side
 		if !slices.Contains(schemaTenant.BelongsToNodes, nodeID) {
 			continue
->>>>>>> 5368be6d
 		}
 
 		// Save the "valid" tenant on writeIndex and increment. This allows us to filter in place in req.Tenants the
@@ -382,11 +367,11 @@
 		req.Tenants[writeIndex] = requestTenant
 		writeIndex++
 	}
+
 	// Remove the ignore tenants from the request to act as filter on the subsequent DB update
 	req.Tenants = req.Tenants[:writeIndex]
 
 	// Check for any missing shard to return an error
-	var err error
 	if len(missingShards) > 0 {
 		err = fmt.Errorf("%w: %v", ErrShardNotFound, missingShards)
 	}
