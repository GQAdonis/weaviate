//                           _       _
// __      _____  __ ___   ___  __ _| |_ ___
// \ \ /\ / / _ \/ _` \ \ / / |/ _` | __/ _ \
//  \ V  V /  __/ (_| |\ V /| | (_| | ||  __/
//   \_/\_/ \___|\__,_| \_/ |_|\__,_|\__\___|
//
//  Copyright © 2016 - 2024 Weaviate B.V. All rights reserved.
//
//  CONTACT: hello@weaviate.io
//

package replica

import (
	"context"
	"fmt"

	"github.com/go-openapi/strfmt"
	"github.com/weaviate/weaviate/entities/additional"
	"github.com/weaviate/weaviate/entities/filters"
	"github.com/weaviate/weaviate/entities/search"
	"github.com/weaviate/weaviate/entities/storobj"
	"github.com/weaviate/weaviate/usecases/objects"
	"github.com/weaviate/weaviate/usecases/replica/hashtree"
)

const (
	// RequestKey is used to marshalling request IDs
	RequestKey       = "request_id"
	SchemaVersionKey = "schema_version"
)

// Client is used to read and write objects on replicas
type Client interface {
	rClient
	wClient
}

// StatusCode is communicate the cause of failure during replication
type StatusCode int

const (
	StatusOK            = 0
	StatusClassNotFound = iota + 200
	StatusShardNotFound
	StatusNotFound
	StatusAlreadyExisted
	StatusNotReady
	StatusConflict = iota + 300
	StatusPreconditionFailed
	StatusReadOnly
)

// Error reports error happening during replication
type Error struct {
	Code StatusCode `json:"code"`
	Msg  string     `json:"msg,omitempty"`
	Err  error      `json:"-"`
}

// Empty checks whether e is an empty error which equivalent to e == nil
func (e *Error) Empty() bool {
	return e.Code == StatusOK && e.Msg == "" && e.Err == nil
}

// NewError create new replication error
func NewError(code StatusCode, msg string) *Error {
	return &Error{code, msg, nil}
}

func (e *Error) Clone() *Error {
	return &Error{Code: e.Code, Msg: e.Msg, Err: e.Err}
}

// Unwrap underlying error
func (e *Error) Unwrap() error { return e.Err }

func (e *Error) Error() string {
	return fmt.Sprintf("%s %q: %v", statusText(e.Code), e.Msg, e.Err)
}

func (e *Error) IsStatusCode(sc StatusCode) bool {
	return e.Code == sc
}

// statusText returns a text for the status code. It returns the empty
// string if the code is unknown.
func statusText(code StatusCode) string {
	switch code {
	case StatusOK:
		return "ok"
	case StatusNotFound:
		return "not found"
	case StatusClassNotFound:
		return "class not found"
	case StatusShardNotFound:
		return "shard not found"
	case StatusConflict:
		return "conflict"
	case StatusPreconditionFailed:
		return "precondition failed"
	case StatusAlreadyExisted:
		return "already existed"
	case StatusNotReady:
		return "local index not ready"
	case StatusReadOnly:
		return "read only"
	default:
		return ""
	}
}

func (e *Error) Timeout() bool {
	t, ok := e.Err.(interface {
		Timeout() bool
	})
	return ok && t.Timeout()
}

type SimpleResponse struct {
	Errors []Error `json:"errors,omitempty"`
}

func (r *SimpleResponse) FirstError() error {
	for i, err := range r.Errors {
		if !err.Empty() {
			return &r.Errors[i]
		}
	}
	return nil
}

// DeleteBatchResponse represents the response returned by DeleteObjects
type DeleteBatchResponse struct {
	Batch []UUID2Error `json:"batch,omitempty"`
}

type UUID2Error struct {
	UUID  string `json:"uuid,omitempty"`
	Error Error  `json:"error,omitempty"`
}

// FirstError returns the first found error
func (r *DeleteBatchResponse) FirstError() error {
	for i, ue := range r.Batch {
		if !ue.Error.Empty() {
			return &r.Batch[i].Error
		}
	}
	return nil
}

type RepairResponse struct {
	ID         string // object id
	Version    int64  // sender's current version of the object
	UpdateTime int64  // sender's current update time
	Err        string
	Deleted    bool
}

func fromReplicas(xs []objects.Replica) []*storobj.Object {
	rs := make([]*storobj.Object, len(xs))
	for i := range xs {
		rs[i] = xs[i].Object
	}
	return rs
}

type DigestObjectsInTokenRangeReq struct {
	InitialToken uint64 `json:"initialToken,omitempty"`
	FinalToken   uint64 `json:"finalToken,omitempty"`
	Limit        int    `json:"limit,omitempty"`
}

type DigestObjectsInTokenRangeResp struct {
	Digests       []RepairResponse `json:"digests,omitempty"`
	LastTokenRead uint64           `json:"lastTokenRead,omitempty"`
}

// wClient is the client used to write to replicas
type wClient interface {
	PutObject(ctx context.Context, host, index, shard, requestID string,
		obj *storobj.Object, schemaVersion uint64) (SimpleResponse, error)
	DeleteObject(ctx context.Context, host, index, shard, requestID string,
		id strfmt.UUID, schemaVersion uint64) (SimpleResponse, error)
	PutObjects(ctx context.Context, host, index, shard, requestID string,
		objs []*storobj.Object, schemaVersion uint64) (SimpleResponse, error)
	MergeObject(ctx context.Context, host, index, shard, requestID string,
		mergeDoc *objects.MergeDocument, schemaVersion uint64) (SimpleResponse, error)
	DeleteObjects(ctx context.Context, host, index, shard, requestID string,
		uuids []strfmt.UUID, dryRun bool, schemaVersion uint64) (SimpleResponse, error)
	AddReferences(ctx context.Context, host, index, shard, requestID string,
		refs []objects.BatchReference, schemaVersion uint64) (SimpleResponse, error)
	Commit(ctx context.Context, host, index, shard, requestID string, resp interface{}) error
	Abort(ctx context.Context, host, index, shard, requestID string) (SimpleResponse, error)
}

// rClient is the client used to read from remote replicas
type rClient interface {
	// FetchObject fetches one object
	FetchObject(_ context.Context, host, index, shard string,
		id strfmt.UUID, props search.SelectProperties,
		additional additional.Properties) (objects.Replica, error)

	// FetchObjects fetches objects specified in ids list.
	FetchObjects(_ context.Context, host, index, shard string,
		ids []strfmt.UUID) ([]objects.Replica, error)

	// OverwriteObjects conditionally updates existing objects.
	OverwriteObjects(_ context.Context, host, index, shard string,
		_ []*objects.VObject) ([]RepairResponse, error)

	// DigestObjects finds a list of objects and returns a compact representation
	// of a list of the objects. This is used by the replicator to optimize the
	// number of bytes transferred over the network when fetching a replicated
	// object
	DigestObjects(ctx context.Context, host, index, shard string,
		ids []strfmt.UUID) ([]RepairResponse, error)

<<<<<<< HEAD
	DigestObjectsInTokenRange(ctx context.Context, host, index, shard string,
		initialToken, finalToken uint64, limit int) ([]RepairResponse, uint64, error)

	HashTreeLevel(ctx context.Context, host, index, shard string, level int,
		discriminant *hashtree.Bitset) (digests []hashtree.Digest, err error)
=======
	FindUUIDs(ctx context.Context, host, index, shard string,
		filters *filters.LocalFilter) ([]strfmt.UUID, error)
>>>>>>> b192afc2
}

// finderClient extends RClient with consistency checks
type finderClient struct {
	cl rClient
}

// FullRead reads full object
func (fc finderClient) FullRead(ctx context.Context,
	host, index, shard string,
	id strfmt.UUID,
	props search.SelectProperties,
	additional additional.Properties,
) (objects.Replica, error) {
	return fc.cl.FetchObject(ctx, host, index, shard, id, props, additional)
}

func (fc finderClient) HashTreeLevel(ctx context.Context,
	host, index, shard string, level int, discriminant *hashtree.Bitset,
) (digests []hashtree.Digest, err error) {
	return fc.cl.HashTreeLevel(ctx, host, index, shard, level, discriminant)
}

// DigestReads reads digests of all specified objects
func (fc finderClient) DigestReads(ctx context.Context,
	host, index, shard string,
	ids []strfmt.UUID,
) ([]RepairResponse, error) {
	n := len(ids)
	rs, err := fc.cl.DigestObjects(ctx, host, index, shard, ids)
	if err == nil && len(rs) != n {
		err = fmt.Errorf("malformed digest read response: length expected %d got %d", n, len(rs))
	}
	return rs, err
}

func (fc finderClient) DigestObjectsInTokenRange(ctx context.Context,
	host, index, shard string,
	initialToken, finalToken uint64, limit int,
) ([]RepairResponse, uint64, error) {
	return fc.cl.DigestObjectsInTokenRange(ctx, host, index, shard, initialToken, finalToken, limit)
}

// FullReads read full objects
func (fc finderClient) FullReads(ctx context.Context,
	host, index, shard string,
	ids []strfmt.UUID,
) ([]objects.Replica, error) {
	n := len(ids)
	rs, err := fc.cl.FetchObjects(ctx, host, index, shard, ids)
	if m := len(rs); err == nil && n != m {
		err = fmt.Errorf("malformed full read response: length expected %d got %d", n, m)
	}
	return rs, err
}

// Overwrite specified object with most recent contents
func (fc finderClient) Overwrite(ctx context.Context,
	host, index, shard string,
	xs []*objects.VObject,
) ([]RepairResponse, error) {
	return fc.cl.OverwriteObjects(ctx, host, index, shard, xs)
}

func (fc finderClient) FindUUIDs(ctx context.Context,
	host, class, shard string, filters *filters.LocalFilter,
) ([]strfmt.UUID, error) {
	return fc.cl.FindUUIDs(ctx, host, class, shard, filters)
}<|MERGE_RESOLUTION|>--- conflicted
+++ resolved
@@ -217,16 +217,14 @@
 	DigestObjects(ctx context.Context, host, index, shard string,
 		ids []strfmt.UUID) ([]RepairResponse, error)
 
-<<<<<<< HEAD
+	FindUUIDs(ctx context.Context, host, index, shard string,
+		filters *filters.LocalFilter) ([]strfmt.UUID, error)
+
 	DigestObjectsInTokenRange(ctx context.Context, host, index, shard string,
 		initialToken, finalToken uint64, limit int) ([]RepairResponse, uint64, error)
 
 	HashTreeLevel(ctx context.Context, host, index, shard string, level int,
 		discriminant *hashtree.Bitset) (digests []hashtree.Digest, err error)
-=======
-	FindUUIDs(ctx context.Context, host, index, shard string,
-		filters *filters.LocalFilter) ([]strfmt.UUID, error)
->>>>>>> b192afc2
 }
 
 // finderClient extends RClient with consistency checks
