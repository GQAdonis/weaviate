--- conflicted
+++ resolved
@@ -36,15 +36,10 @@
 }
 
 func MakePropertyKey(byteEncodedPropertyId []byte, key []byte) []byte {
-<<<<<<< HEAD
-	k:= make([]byte, len(byteEncodedPropertyId))
-	copy(k, byteEncodedPropertyId)
-	return append(k, key...)
-=======
 	ret := make([]byte, len(byteEncodedPropertyId),len(byteEncodedPropertyId)+len(key))
 	copy(ret, byteEncodedPropertyId)
 	return append(ret, key...)
->>>>>>> 422580ed
+
 }
 
 func MatchesPropertyKeyPrefix(byteEncodedPropertyId []byte, prefixed_key []byte) bool {
