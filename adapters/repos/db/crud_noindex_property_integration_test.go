--- conflicted
+++ resolved
@@ -61,12 +61,8 @@
 		DiskUseWarningPercentage:  config.DefaultDiskUseWarningPercentage,
 		DiskUseReadOnlyPercentage: config.DefaultDiskUseReadonlyPercentage,
 		MaxImportGoroutinesFactor: 1,
-<<<<<<< HEAD
+		FlushIdleAfter:            60,
 	}, &fakeRemoteClient{}, &fakeNodeResolver{}, nil, config.Config{})
-=======
-		FlushIdleAfter:            60,
-	}, &fakeRemoteClient{}, &fakeNodeResolver{}, nil)
->>>>>>> 1fef01ca
 	repo.SetSchemaGetter(schemaGetter)
 	err := repo.WaitForStartup(testCtx())
 	require.Nil(t, err)
