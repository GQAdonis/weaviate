//                           _       _
// __      _____  __ ___   ___  __ _| |_ ___
// \ \ /\ / / _ \/ _` \ \ / / |/ _` | __/ _ \
//  \ V  V /  __/ (_| |\ V /| | (_| | ||  __/
//   \_/\_/ \___|\__,_| \_/ |_|\__,_|\__\___|
//
//  Copyright © 2016 - 2023 Weaviate B.V. All rights reserved.
//
//  CONTACT: hello@weaviate.io
//

package hnsw

import (
	"context"
	"fmt"
	"io"
	"math"
	"math/rand"
	"os"
	"path"
	"strings"
	"sync"
	"sync/atomic"

	"github.com/pkg/errors"
	"github.com/sirupsen/logrus"
	"github.com/weaviate/weaviate/adapters/repos/db/lsmkv"
	"github.com/weaviate/weaviate/adapters/repos/db/priorityqueue"
	"github.com/weaviate/weaviate/adapters/repos/db/vector/cache"
	"github.com/weaviate/weaviate/adapters/repos/db/vector/common"
	"github.com/weaviate/weaviate/adapters/repos/db/vector/hnsw/distancer"
	"github.com/weaviate/weaviate/adapters/repos/db/vector/ssdhelpers"
	"github.com/weaviate/weaviate/entities/cyclemanager"
	"github.com/weaviate/weaviate/entities/storobj"
	ent "github.com/weaviate/weaviate/entities/vectorindex/hnsw"
)

const (
	NodeLockStripe = uint64(512)
)

type hnsw struct {
	// global lock to prevent concurrent map read/write, etc.
	sync.RWMutex

	// certain operations related to deleting, such as finding a new entrypoint
	// can only run sequentially, this separate lock helps assuring this without
	// blocking the general usage of the hnsw index
	deleteLock *sync.Mutex

	tombstoneLock *sync.RWMutex

	// prevents tombstones cleanup to be performed in parallel with index reset operation
	resetLock *sync.Mutex
	// indicates whether reset operation occurred or not - if so tombstones cleanup method
	// is aborted as it makes no sense anymore
	resetCtx       context.Context
	resetCtxCancel context.CancelFunc

	// make sure the very first insert happens just once, otherwise we
	// accidentally overwrite previous entrypoints on parallel imports on an
	// empty graph
	initialInsertOnce *sync.Once

	// Each node should not have more edges than this number
	maximumConnections int

	// Nodes in the lowest level have a separate (usually higher) max connection
	// limit
	maximumConnectionsLayerZero int

	// the current maximum can be smaller than the configured maximum because of
	// the exponentially decaying layer function. The initial entry is started at
	// layer 0, but this has the chance to grow with every subsequent entry
	currentMaximumLayer int

	// this is a point on the highest level, if we insert a new point with a
	// higher level it will become the new entry point. Note tat the level of
	// this point is always currentMaximumLayer
	entryPointID uint64

	// ef parameter used in construction phases, should be higher than ef during querying
	efConstruction int

	// ef at search time
	ef int64

	// only used if ef=-1
	efMin    int64
	efMax    int64
	efFactor int64

	// on filtered searches with less than n elements, perform flat search
	flatSearchCutoff int64

	levelNormalizer float64

	nodes []*vertex

	vectorForID          common.VectorForID[float32]
	TempVectorForIDThunk common.TempVectorForID
	multiVectorForID     common.MultiVectorForID
	trackDimensionsOnce  sync.Once
	dims                 int32

	cache cache.Cache[float32]

	commitLog CommitLogger

	// a lookup of current tombstones (i.e. nodes that have received a tombstone,
	// but have not been cleaned up yet) Cleanup is the process of removal of all
	// outgoing edges to the tombstone as well as deleting the tombstone itself.
	// This process should happen periodically.
	tombstones map[uint64]struct{}

	tombstoneCleanupCallbackCtrl cyclemanager.CycleCallbackCtrl
	shardCompactionCallbacks     cyclemanager.CycleCallbackGroup
	shardFlushCallbacks          cyclemanager.CycleCallbackGroup

	// // for distributed spike, can be used to call a insertExternal on a different graph
	// insertHook func(node, targetLevel int, neighborsAtLevel map[int][]uint32)

	id       string
	rootPath string

	logger            logrus.FieldLogger
	distancerProvider distancer.Provider

	pools *pools

	forbidFlat bool // mostly used in testing scenarios where we want to use the index even in scenarios where we typically wouldn't

	metrics       *Metrics
	insertMetrics *insertMetrics

	randFunc func() float64 // added to temporarily get rid on flakiness in tombstones related tests. to be removed after fixing WEAVIATE-179

	// The deleteVsInsertLock makes sure that there are no concurrent delete and
	// insert operations happening. It uses an RW-Mutex with:
	//
	// RLock -> Insert operations, this means any number of import operations can
	// happen concurrently.
	//
	// Lock -> Delete operation. This means only a single delete operation can
	// occur at a time, no insert operation can occur simultaneously with a
	// delete. Since the delete is cheap (just marking the node as deleted), the
	// single-threadedness of deletes is not a big problem.
	//
	// This lock was introduced as part of
	// https://github.com/weaviate/weaviate/issues/2194
	//
	// See
	// https://github.com/weaviate/weaviate/pull/2191#issuecomment-1242726787
	// where we ran performance tests to make sure introducing this lock has no
	// negative impact on performance.
	deleteVsInsertLock sync.RWMutex

	compressed             atomic.Bool
	doNotRescore           bool
	pq                     *ssdhelpers.ProductQuantizer
	pqConfig               ent.PQConfig
	compressedVectorsCache cache.Cache[byte]
	compressedStore        *lsmkv.Store
	compressActionLock     *sync.RWMutex
	className              string
	shardName              string
	VectorForIDThunk       common.VectorForID[float32]
	shardedNodeLocks       []sync.RWMutex
}

type CommitLogger interface {
	ID() string
	AddNode(node *vertex) error
	SetEntryPointWithMaxLayer(id uint64, level int) error
	AddLinkAtLevel(nodeid uint64, level int, target uint64) error
	ReplaceLinksAtLevel(nodeid uint64, level int, targets []uint64) error
	AddTombstone(nodeid uint64) error
	RemoveTombstone(nodeid uint64) error
	DeleteNode(nodeid uint64) error
	ClearLinks(nodeid uint64) error
	ClearLinksAtLevel(nodeid uint64, level uint16) error
	Reset() error
	Drop(ctx context.Context) error
	Flush() error
	Shutdown(ctx context.Context) error
	RootPath() string
	SwitchCommitLogs(bool) error
	AddPQ(ssdhelpers.PQData) error
}

type BufferedLinksLogger interface {
	AddLinkAtLevel(nodeid uint64, level int, target uint64) error
	ReplaceLinksAtLevel(nodeid uint64, level int, targets []uint64) error
	Close() error // Close should Flush and Close
}

type MakeCommitLogger func() (CommitLogger, error)

// New creates a new HNSW index, the commit logger is provided through a thunk
// (a function which can be deferred). This is because creating a commit logger
// opens files for writing. However, checking whether a file is present, is a
// criterium for the index to see if it has to recover from disk or if its a
// truly new index. So instead the index is initialized, with un-biased disk
// checks first and only then is the commit logger created
func New(cfg Config, uc ent.UserConfig,
	tombstoneCallbacks, shardCompactionCallbacks, shardFlushCallbacks cyclemanager.CycleCallbackGroup,
) (*hnsw, error) {
	if err := cfg.Validate(); err != nil {
		return nil, errors.Wrap(err, "invalid config")
	}

	if cfg.Logger == nil {
		logger := logrus.New()
		logger.Out = io.Discard
		cfg.Logger = logger
	}

	normalizeOnRead := false
	if cfg.DistanceProvider.Type() == "cosine-dot" {
		normalizeOnRead = true
	}

	vectorCache := cache.NewShardedFloat32LockCache(cfg.VectorForIDThunk, uc.VectorCacheMaxObjects,
		cfg.Logger, normalizeOnRead, cache.DefaultDeletionInterval)

	var compressedVectorsCache cache.Cache[byte]

	resetCtx, resetCtxCancel := context.WithCancel(context.Background())
	index := &hnsw{
		maximumConnections: uc.MaxConnections,

		// inspired by original paper and other implementations
		maximumConnectionsLayerZero: 2 * uc.MaxConnections,

		// inspired by c++ implementation
		levelNormalizer:        1 / math.Log(float64(uc.MaxConnections)),
		efConstruction:         uc.EFConstruction,
		flatSearchCutoff:       int64(uc.FlatSearchCutoff),
		nodes:                  make([]*vertex, cache.InitialSize),
		cache:                  vectorCache,
		vectorForID:            vectorCache.Get,
		multiVectorForID:       vectorCache.MultiGet,
		compressedVectorsCache: compressedVectorsCache,
		id:                     cfg.ID,
		rootPath:               cfg.RootPath,
		tombstones:             map[uint64]struct{}{},
		logger:                 cfg.Logger,
		distancerProvider:      cfg.DistanceProvider,
		deleteLock:             &sync.Mutex{},
		tombstoneLock:          &sync.RWMutex{},
		resetLock:              &sync.Mutex{},
		resetCtx:               resetCtx,
		resetCtxCancel:         resetCtxCancel,
		initialInsertOnce:      &sync.Once{},

		ef:       int64(uc.EF),
		efMin:    int64(uc.DynamicEFMin),
		efMax:    int64(uc.DynamicEFMax),
		efFactor: int64(uc.DynamicEFFactor),

		metrics:   NewMetrics(cfg.PrometheusMetrics, cfg.ClassName, cfg.ShardName),
		shardName: cfg.ShardName,

		randFunc:             rand.Float64,
		compressActionLock:   &sync.RWMutex{},
		className:            cfg.ClassName,
		VectorForIDThunk:     cfg.VectorForIDThunk,
		TempVectorForIDThunk: cfg.TempVectorForIDThunk,
		pqConfig:             uc.PQ,
		shardedNodeLocks:     make([]sync.RWMutex, NodeLockStripe),

		shardCompactionCallbacks: shardCompactionCallbacks,
		shardFlushCallbacks:      shardFlushCallbacks,
	}

	if uc.PQ.Enabled {
		index.compressedVectorsCache = cache.NewShardedByteLockCache(index.getCompressedVectorForID, uc.VectorCacheMaxObjects, cfg.Logger, 0)
	}

	// TODO common_cycle_manager move to poststartup?
	id := strings.Join([]string{
		"hnsw", "tombstone_cleanup",
		index.className, index.shardName, index.id,
	}, "/")
	index.tombstoneCleanupCallbackCtrl = tombstoneCallbacks.Register(id, index.tombstoneCleanup)
	index.insertMetrics = newInsertMetrics(index.metrics)

	if err := index.init(cfg); err != nil {
		return nil, errors.Wrapf(err, "init index %q", index.id)
	}

	for i := uint64(0); i < NodeLockStripe; i++ {
		index.shardedNodeLocks[i] = sync.RWMutex{}
	}

	return index, nil
}

// TODO: use this for incoming replication
// func (h *hnsw) insertFromExternal(nodeId, targetLevel int, neighborsAtLevel map[int][]uint32) {
// 	defer m.addBuildingReplication(time.Now())

// 	// randomly introduce up to 50ms delay to account for network slowness
// 	time.Sleep(time.Duration(rand.Intn(500)) * time.Millisecond)

// 	var node *hnswVertex
// 	h.RLock()
// 	total := len(h.nodes)
// 	if total > nodeId {
// 		node = h.nodes[nodeId] // it could be that we implicitly added this node already because it was referenced
// 	}
// 	h.RUnlock()

// 	if node == nil {
// 		node = &hnswVertex{
// 			id:          nodeId,
// 			connections: make(map[int][]uint32),
// 			level:       targetLevel,
// 		}
// 	} else {
// 		node.level = targetLevel
// 	}

// 	if total == 0 {
// 		h.Lock()
// 		h.commitLog.SetEntryPointWithMaxLayer(node.id, 0)
// 		h.entryPointID = node.id
// 		h.currentMaximumLayer = 0
// 		node.connections = map[int][]uint32{}
// 		node.level = 0
// 		// h.nodes = make([]*hnswVertex, 100000)
// 		h.commitLog.AddNode(node)
// 		h.nodes[node.id] = node
// 		h.Unlock()
// 		return
// 	}

// 	currentMaximumLayer := h.currentMaximumLayer
// 	h.Lock()
// 	h.nodes[nodeId] = node
// 	h.commitLog.AddNode(node)
// 	h.Unlock()

// 	for level := min(targetLevel, currentMaximumLayer); level >= 0; level-- {
// 		neighbors := neighborsAtLevel[level]

// 		for _, neighborID := range neighbors {
// 			h.RLock()
// 			neighbor := h.nodes[neighborID]
// 			if neighbor == nil {
// 				// due to everything being parallel it could be that the linked neighbor
// 				// doesn't exist yet
// 				h.nodes[neighborID] = &hnswVertex{
// 					id:          int(neighborID),
// 					connections: make(map[int][]uint32),
// 				}
// 				neighbor = h.nodes[neighborID]
// 			}
// 			h.RUnlock()

// 			neighbor.linkAtLevel(level, uint32(nodeId), h.commitLog)
// 			node.linkAtLevel(level, uint32(neighbor.id), h.commitLog)

// 			neighbor.RLock()
// 			currentConnections := neighbor.connections[level]
// 			neighbor.RUnlock()

// 			maximumConnections := h.maximumConnections
// 			if level == 0 {
// 				maximumConnections = h.maximumConnectionsLayerZero
// 			}

// 			if len(currentConnections) <= maximumConnections {
// 				// nothing to do, skip
// 				continue
// 			}

// 			// TODO: support both neighbor selection algos
// 			updatedConnections := h.selectNeighborsSimpleFromId(nodeId, currentConnections, maximumConnections)

// 			neighbor.Lock()
// 			h.commitLog.ReplaceLinksAtLevel(neighbor.id, level, updatedConnections)
// 			neighbor.connections[level] = updatedConnections
// 			neighbor.Unlock()
// 		}
// 	}

// 	if targetLevel > h.currentMaximumLayer {
// 		h.Lock()
// 		h.commitLog.SetEntryPointWithMaxLayer(nodeId, targetLevel)
// 		h.entryPointID = nodeId
// 		h.currentMaximumLayer = targetLevel
// 		h.Unlock()
// 	}

// }

func (h *hnsw) findBestEntrypointForNode(currentMaxLevel, targetLevel int,
	entryPointID uint64, nodeVec []float32,
) (uint64, error) {
	// in case the new target is lower than the current max, we need to search
	// each layer for a better candidate and update the candidate
	for level := currentMaxLevel; level > targetLevel; level-- {
		eps := priorityqueue.NewMin(1)
		dist, ok, err := h.distBetweenNodeAndVec(entryPointID, nodeVec)
		if err != nil {
			return 0, errors.Wrapf(err,
				"calculate distance between insert node and entry point at level %d", level)
		}
		if !ok {
			continue
		}

		eps.Insert(entryPointID, dist)
		res, err := h.searchLayerByVector(nodeVec, eps, 1, level, nil)
		if err != nil {
			return 0,
				errors.Wrapf(err, "update candidate: search layer at level %d", level)
		}
		if res.Len() > 0 {
			// if we could find a new entrypoint, use it
			// in case everything was tombstoned, stick with the existing one
			elem := res.Pop()
			n := h.nodeByID(elem.ID)
			if n != nil && !n.isUnderMaintenance() {
				// but not if the entrypoint is under maintenance
				entryPointID = elem.ID
			}
		}

		h.pools.pqResults.Put(res)
	}

	return entryPointID, nil
}

func min(a, b int) int {
	if a < b {
		return a
	}
	return b
}

func (h *hnsw) distBetweenNodes(a, b uint64) (float32, bool, error) {
	if h.compressed.Load() {
		v1, err := h.compressedVectorsCache.Get(context.Background(), a)
		if err != nil {
			var e storobj.ErrNotFound
			if errors.As(err, &e) {
				h.handleDeletedNode(e.DocID)
				return 0, false, nil
			} else {
				// not a typed error, we can recover from, return with err
				return 0, false, errors.Wrapf(err,
					"could not get vector of object at docID %d", a)
			}
		}
		if len(v1) == 0 {
			return 0, false, fmt.Errorf("got a nil or zero-length vector at docID %d", a)
		}

		v2, err := h.compressedVectorsCache.Get(context.Background(), b)
		if err != nil {
			var e storobj.ErrNotFound
			if errors.As(err, &e) {
				h.handleDeletedNode(e.DocID)
				return 0, false, nil
			} else {
				// not a typed error, we can recover from, return with err
				return 0, false, errors.Wrapf(err,
					"could not get vector of object at docID %d", a)
			}
		}
		if len(v2) == 0 {
			return 0, false, fmt.Errorf("got a nil or zero-length vector at docID %d", b)
		}

		return h.pq.DistanceBetweenCompressedVectors(v1, v2), true, nil
	}
	// TODO: introduce single search/transaction context instead of spawning new
	// ones
	vecA, err := h.vectorForID(context.Background(), a)
	if err != nil {
		var e storobj.ErrNotFound
		if errors.As(err, &e) {
			h.handleDeletedNode(e.DocID)
			return 0, false, nil
		} else {
			// not a typed error, we can recover from, return with err
			return 0, false, errors.Wrapf(err,
				"could not get vector of object at docID %d", a)
		}
	}

	if len(vecA) == 0 {
		return 0, false, fmt.Errorf("got a nil or zero-length vector at docID %d", a)
	}

	vecB, err := h.vectorForID(context.Background(), b)
	if err != nil {
		var e storobj.ErrNotFound
		if errors.As(err, &e) {
			h.handleDeletedNode(e.DocID)
			return 0, false, nil
		} else {
			// not a typed error, we can recover from, return with err
			return 0, false, errors.Wrapf(err,
				"could not get vector of object at docID %d", b)
		}
	}

	if len(vecB) == 0 {
		return 0, false, fmt.Errorf("got a nil or zero-length vector at docID %d", b)
	}

	return h.distancerProvider.SingleDist(vecA, vecB)
}

func (h *hnsw) distBetweenNodeAndVec(node uint64, vecB []float32) (float32, bool, error) {
	if h.compressed.Load() {
		v1, err := h.compressedVectorsCache.Get(context.Background(), node)
		if err != nil {
			var e storobj.ErrNotFound
			if errors.As(err, &e) {
				h.handleDeletedNode(e.DocID)
				return 0, false, nil
			} else {
				// not a typed error, we can recover from, return with err
				return 0, false, errors.Wrapf(err,
					"could not get vector of object at docID %d", node)
			}
		}
		if len(v1) == 0 {
			return 0, false, fmt.Errorf("got a nil or zero-length vector at docID %d", node)
		}

		return h.pq.DistanceBetweenCompressedAndUncompressedVectors(vecB, v1), true, nil
	}
	// TODO: introduce single search/transaction context instead of spawning new
	// ones
	vecA, err := h.vectorForID(context.Background(), node)
	if err != nil {
		var e storobj.ErrNotFound
		if errors.As(err, &e) {
			h.handleDeletedNode(e.DocID)
			return 0, false, nil
		} else {
			// not a typed error, we can recover from, return with err
			return 0, false, errors.Wrapf(err,
				"could not get vector of object at docID %d", node)
		}
	}

	if len(vecA) == 0 {
		return 0, false, fmt.Errorf(
			"got a nil or zero-length vector at docID %d", node)
	}

	if len(vecB) == 0 {
		return 0, false, fmt.Errorf(
			"got a nil or zero-length vector as search vector")
	}

	return h.distancerProvider.SingleDist(vecA, vecB)
}

func (h *hnsw) Stats() {
	fmt.Printf("levels: %d\n", h.currentMaximumLayer)

	perLevelCount := map[int]uint{}

	for _, node := range h.nodes {
		if node == nil {
			continue
		}
		l := node.level
		if l == 0 && len(node.connections) == 0 {
			// filter out allocated space without nodes
			continue
		}
		c, ok := perLevelCount[l]
		if !ok {
			perLevelCount[l] = 0
		}

		perLevelCount[l] = c + 1
	}

	for level, count := range perLevelCount {
		fmt.Printf("unique count on level %d: %d\n", level, count)
	}
}

func (h *hnsw) isEmpty() bool {
	h.RLock()
	defer h.RUnlock()

	return h.isEmptyUnsecured()
}

func (h *hnsw) isEmptyUnsecured() bool {
	h.shardedNodeLocks[h.entryPointID%NodeLockStripe].RLock()
	defer h.shardedNodeLocks[h.entryPointID%NodeLockStripe].RUnlock()
	entryPoint := h.nodes[h.entryPointID]
	return entryPoint == nil
}

func (h *hnsw) nodeByID(id uint64) *vertex {
	h.RLock()
	defer h.RUnlock()

	if id >= uint64(len(h.nodes)) {
		// See https://github.com/weaviate/weaviate/issues/1838 for details.
		// This could be after a crash recovery when the object store is "further
		// ahead" than the hnsw index and we receive a delete request
		return nil
	}

	return h.nodes[id]
}

func (h *hnsw) Drop(ctx context.Context) error {
	// cancel tombstone cleanup goroutine
	if err := h.tombstoneCleanupCallbackCtrl.Unregister(ctx); err != nil {
		return fmt.Errorf("hnsw drop: %w", err)
	}

	if h.compressed.Load() {
<<<<<<< HEAD
		h.compressedVectorsCache.Drop()
=======
		h.compressedVectorsCache.drop()
		if err := h.compressedStore.Shutdown(ctx); err != nil {
			return fmt.Errorf("failed to shutdown compressed store")
		}
		storeRoot, _ := path.Split(h.compressedStoreLSMPath())
		if _, err := os.Stat(storeRoot); err == nil {
			err := os.RemoveAll(storeRoot)
			if err != nil {
				return fmt.Errorf("remove compressed store at %s: %w", storeRoot, err)
			}
		}
>>>>>>> 18676288
	} else {
		// cancel vector cache goroutine
		h.cache.Drop()
	}

	// cancel commit logger last, as the tombstone cleanup cycle might still
	// write while it's still running
	err := h.commitLog.Drop(ctx)
	if err != nil {
		return fmt.Errorf("commit log drop: %w", err)
	}

	return nil
}

func (h *hnsw) Shutdown(ctx context.Context) error {
	if err := h.commitLog.Shutdown(ctx); err != nil {
		return errors.Wrap(err, "hnsw shutdown")
	}

	if err := h.tombstoneCleanupCallbackCtrl.Unregister(ctx); err != nil {
		return errors.Wrap(err, "hnsw shutdown")
	}

	if h.compressed.Load() {
		h.compressedVectorsCache.Drop()
		if err := h.compressedStore.Shutdown(ctx); err != nil {
			return errors.Wrap(err, "hnsw shutdown")
		}
	} else {
		h.cache.Drop()
	}

	return nil
}

func (h *hnsw) Flush() error {
	return h.commitLog.Flush()
}

func (h *hnsw) Entrypoint() uint64 {
	h.RLock()
	defer h.RUnlock()

	return h.entryPointID
}

func (h *hnsw) DistanceBetweenVectors(x, y []float32) (float32, bool, error) {
	return h.distancerProvider.SingleDist(x, y)
}

func (h *hnsw) ContainsNode(id uint64) bool {
	h.RLock()
	ok := len(h.nodes) > int(id) && h.nodes[id] != nil
	h.RUnlock()
	return ok
}

func (h *hnsw) DistancerProvider() distancer.Provider {
	return h.distancerProvider
}<|MERGE_RESOLUTION|>--- conflicted
+++ resolved
@@ -627,10 +627,7 @@
 	}
 
 	if h.compressed.Load() {
-<<<<<<< HEAD
 		h.compressedVectorsCache.Drop()
-=======
-		h.compressedVectorsCache.drop()
 		if err := h.compressedStore.Shutdown(ctx); err != nil {
 			return fmt.Errorf("failed to shutdown compressed store")
 		}
@@ -641,7 +638,6 @@
 				return fmt.Errorf("remove compressed store at %s: %w", storeRoot, err)
 			}
 		}
->>>>>>> 18676288
 	} else {
 		// cancel vector cache goroutine
 		h.cache.Drop()
