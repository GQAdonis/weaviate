--- conflicted
+++ resolved
@@ -1135,7 +1135,7 @@
           "format": "uri",
           "type": "string"
         },
-        "tenantName" : {
+        "tenantName": {
           "type": "string",
           "description": "Name of the reference tenant."
         }
@@ -1693,11 +1693,7 @@
     },
     "description": "Cloud-native, modular vector database",
     "title": "Weaviate",
-<<<<<<< HEAD
     "version": "1.20.0-prealpha"
-=======
-    "version": "1.19.10"
->>>>>>> 358e5d6d
   },
   "parameters": {
     "CommonAfterParameterQuery": {
@@ -3544,7 +3540,7 @@
         "tags": [
           "schema"
         ],
-        "responses":{
+        "responses": {
           "200": {
             "description": "The schema in the cluster is in sync.",
             "schema": {
