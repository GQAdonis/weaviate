/*                          _       _
 *__      _____  __ ___   ___  __ _| |_ ___
 *\ \ /\ / / _ \/ _` \ \ / / |/ _` | __/ _ \
 * \ V  V /  __/ (_| |\ V /| | (_| | ||  __/
 *  \_/\_/ \___|\__,_| \_/ |_|\__,_|\__\___|
 *
 * Copyright © 2016 Weaviate. All rights reserved.
 * LICENSE: https://github.com/weaviate/weaviate/blob/master/LICENSE
 * AUTHOR: Bob van Luijt (bob@weaviate.com)
 * See www.weaviate.com for details
 * Contact: @weaviate_iot / yourfriends@weaviate.com
 */
package memory

import (
	"encoding/json"
	"errors"
	"fmt"
	"log"
	"net"

	gouuid "github.com/satori/go.uuid"

	"github.com/hashicorp/go-memdb"
	"github.com/weaviate/weaviate/connectors"
	"math"
	"sort"
)

// Datastore has some basic variables.
type Memory struct {
	client *memdb.MemDB
	kind   string
}

// Creates connection and tables if not already available (which is never because it is in memory)
func (f *Memory) Connect() error {

	// Create the weaviate DB schema
	schema := &memdb.DBSchema{
		Tables: map[string]*memdb.TableSchema{
			// create `weaviate` DB
			"weaviate": &memdb.TableSchema{
				Name: "weaviate",
				Indexes: map[string]*memdb.IndexSchema{
					"id": &memdb.IndexSchema{
						Name:    "id",
						Unique:  true,
						Indexer: &memdb.StringFieldIndex{Field: "Uuid"},
					},
					"Deleted": &memdb.IndexSchema{
						Name:    "Deleted",
						Unique:  true,
						Indexer: &memdb.StringFieldIndex{Field: "Deleted"},
					},
					"CreateTimeMs": &memdb.IndexSchema{
						Name:    "CreateTimeMs",
						Unique:  true,
						Indexer: &memdb.StringFieldIndex{Field: "CreateTimeMs"},
					},
					"Object": &memdb.IndexSchema{
						Name:    "Object",
						Unique:  true,
						Indexer: &memdb.StringFieldIndex{Field: "Object"},
					},
					"Owner": &memdb.IndexSchema{
						Name:    "Owner",
						Unique:  true,
						Indexer: &memdb.StringFieldIndex{Field: "Owner"},
					},
					"RefType": &memdb.IndexSchema{
						Name:    "RefType",
						Unique:  true,
						Indexer: &memdb.StringFieldIndex{Field: "RefType"},
					},
					"Uuid": &memdb.IndexSchema{
						Name:    "Uuid",
						Unique:  true,
						Indexer: &memdb.StringFieldIndex{Field: "Uuid"},
					},
				},
			},
			// create `weaviate` DB
			"weaviate_history": &memdb.TableSchema{
				Name: "weaviate_history",
				Indexes: map[string]*memdb.IndexSchema{
					"id": &memdb.IndexSchema{
						Name:    "id",
						Unique:  true,
						Indexer: &memdb.StringFieldIndex{Field: "Uuid"},
					},

					"Deleted": &memdb.IndexSchema{
						Name:    "Deleted",
						Unique:  true,
						Indexer: &memdb.StringFieldIndex{Field: "Deleted"},
					},
					"CreateTimeMs": &memdb.IndexSchema{
						Name:    "CreateTimeMs",
						Unique:  true,
						Indexer: &memdb.StringFieldIndex{Field: "CreateTimeMs"},
					},
					"Object": &memdb.IndexSchema{
						Name:    "Object",
						Unique:  true,
						Indexer: &memdb.StringFieldIndex{Field: "Object"},
					},
					"Owner": &memdb.IndexSchema{
						Name:    "Owner",
						Unique:  true,
						Indexer: &memdb.StringFieldIndex{Field: "Owner"},
					},
					"RefType": &memdb.IndexSchema{
						Name:    "RefType",
						Unique:  true,
						Indexer: &memdb.StringFieldIndex{Field: "RefType"},
					},
					"Uuid": &memdb.IndexSchema{
						Name:    "Uuid",
						Unique:  true,
						Indexer: &memdb.StringFieldIndex{Field: "Uuid"},
					},
				},
			},
			// create `weaviate` DB
			"weaviate_users": &memdb.TableSchema{
				Name: "weaviate_users",
				Indexes: map[string]*memdb.IndexSchema{
					"id": &memdb.IndexSchema{
						Name:    "id",
						Unique:  true,
						Indexer: &memdb.StringFieldIndex{Field: "Uuid"},
					},
					"KeyExpiresMs": &memdb.IndexSchema{
						Name:    "KeyExpiresMs",
						Unique:  true,
						Indexer: &memdb.StringFieldIndex{Field: "KeyExpiresMs"},
					},
					"KeyToken": &memdb.IndexSchema{
						Name:    "KeyToken",
						Unique:  true,
						Indexer: &memdb.StringFieldIndex{Field: "KeyToken"},
					},
					"Object": &memdb.IndexSchema{
						Name:    "Object",
						Unique:  true,
						Indexer: &memdb.StringFieldIndex{Field: "Object"},
					},
					"Parent": &memdb.IndexSchema{
						Name:    "Parent",
						Unique:  true,
						Indexer: &memdb.StringFieldIndex{Field: "Parent"},
					},
					"Uuid": &memdb.IndexSchema{
						Name:    "Uuid",
						Unique:  true,
						Indexer: &memdb.StringFieldIndex{Field: "Uuid"},
					},
				},
			},
		},
	}

	// Create a new data base
	client, err := memdb.NewMemDB(schema)

	// If error, return it. Otherwise set client.
	if err != nil {
		return err
	}

	f.client = client

	log.Println("INFO: In memory database is used for testing / development purposes only")

	return nil

}

// Creates a root key, normally this should be validaded, but because it is an inmemory DB it is created always
func (f *Memory) Init() error {
	dbObject := dbconnector.DatabaseUsersObject{}

	// Create key token
	dbObject.KeyToken = fmt.Sprintf("%v", gouuid.NewV4())

	// Uuid + name
	uuid := fmt.Sprintf("%v", gouuid.NewV4())

	// Auto set the parent ID to root *
	dbObject.Parent = "*"

	// Set Uuid
	dbObject.Uuid = uuid

	// Set chmod variables
	dbObjectObject := dbconnector.DatabaseUsersObjectsObject{}
	dbObjectObject.Read = true
	dbObjectObject.Write = true
	dbObjectObject.Delete = true

	// Get ips as v6
	var ips []string
	ifaces, _ := net.Interfaces()
	for _, i := range ifaces {
		addrs, _ := i.Addrs()
		for _, addr := range addrs {
			var ip net.IP
			switch v := addr.(type) {
			case *net.IPNet:
				ip = v.IP
			case *net.IPAddr:
				ip = v.IP
			}

			ipv6 := ip.To16()
			ips = append(ips, ipv6.String())
		}
	}

	dbObjectObject.IpOrigin = ips

	// Marshall and add to object
	dbObjectObjectJSON, _ := json.Marshal(dbObjectObject)
	dbObject.Object = string(dbObjectObjectJSON)

	// Create a write transaction
	txn := f.client.Txn(true)

	// Saves the new entity.
	if err := txn.Insert("weaviate_users", dbObject); err != nil {
		return err
	}

	// commit transaction
	txn.Commit()

	// Print the key
	log.Println("INFO: A new root key is created. More info: https://github.com/weaviate/weaviate/blob/develop/README.md#authentication")
	log.Println("INFO: Auto set allowed IPs to: ", ips)
	log.Println("ROOTKEY=" + dbObject.KeyToken)

	return nil
}

func (f *Memory) Add(dbObject dbconnector.DatabaseObject) (string, error) {

	// Create a write transaction
	txn := f.client.Txn(true)

	// Saves the new entity.
	if err := txn.Insert("weaviate", dbObject); err != nil {
		return "Error", err
	}

	// commit transaction
	txn.Commit()

	// Return the ID that is used to create.
	return dbObject.Uuid, nil

}

func (f *Memory) Get(Uuid string) (dbconnector.DatabaseObject, error) {

	// Create read-only transaction
	txn := f.client.Txn(false)
	defer txn.Abort()

	// Lookup by Uuid
	result, err := txn.First("weaviate", "Uuid", Uuid)
	if err != nil {
		return dbconnector.DatabaseObject{}, err
	}

	// Return 'not found'
	if result == nil {
		notFoundErr := errors.New("no object with such UUID found")
		return dbconnector.DatabaseObject{}, notFoundErr
	}

	// Return found object
	return result.(dbconnector.DatabaseObject), nil

}

// return a list
<<<<<<< HEAD
func (f *Memory) List(refType string, limit int, referenceFilter *dbconnector.ObjectReferences) ([]dbconnector.DatabaseObject, int64, error) {
	dataObjs := []dbconnector.DatabaseObject{}
=======
func (f *Memory) List(refType string, limit int, page int) (dbconnector.DatabaseObjects, int, error) {
	dataObjs := dbconnector.DatabaseObjects{}
>>>>>>> 2e8925b3

	// Create read-only transaction
	txn := f.client.Txn(false)
	defer txn.Abort()

	// Lookup by Uuid
	result, err := txn.Get("weaviate", "id")

	// return the error
	if err != nil {
		return dataObjs, 0, err
	}

	if result != nil {

		// loop through the results
		loopResults := true
		for loopResults == true {
			singleResult := result.Next()
			if singleResult == nil {
				// no results left, stop the loop
				loopResults = false
			} else {
				// only store if refType is correct
				if singleResult.(dbconnector.DatabaseObject).RefType == refType && !singleResult.(dbconnector.DatabaseObject).Deleted {
					// append array
					dataObjs = append(dataObjs, singleResult.(dbconnector.DatabaseObject))
				}
			}
		}

		sort.Sort(dataObjs)

		// count total
		totalResults := len(dataObjs)

		// calculate the amount to chop off totalResults-limit
		offset := (limit * (page - 1))
		end := int(math.Min(float64(limit*(page)), float64(totalResults)))
		dataObjs := dataObjs[offset:end]

		// return found set
		return dataObjs, int64(totalResults), err
	}

	// nothing found
	return dataObjs, 0, nil
}

// Validate if a user has access, returns permissions object
func (f *Memory) ValidateKey(token string) ([]dbconnector.DatabaseUsersObject, error) {

	dbUsersObjects := []dbconnector.DatabaseUsersObject{}

	// Create read-only transaction
	txn := f.client.Txn(false)
	defer txn.Abort()

	// Lookup by Uuid
	result, err := txn.First("weaviate_users", "KeyToken", token)
	if err != nil || result == nil {
		return []dbconnector.DatabaseUsersObject{}, err
	}

	// add to results
	dbUsersObjects = append(dbUsersObjects, result.(dbconnector.DatabaseUsersObject))

	// keys are found, return true
	return dbUsersObjects, nil
}

// AddUser to DB
func (f *Memory) AddKey(parentUuid string, dbObject dbconnector.DatabaseUsersObject) (dbconnector.DatabaseUsersObject, error) {

	// Create a write transaction
	txn := f.client.Txn(true)

	// Create key token
	dbObject.KeyToken = fmt.Sprintf("%v", gouuid.NewV4())

	// Auto set the parent ID
	dbObject.Parent = parentUuid

	// Saves the new entity.
	if err := txn.Insert("weaviate_users", dbObject); err != nil {
		return dbObject, err
	}

	// commit transaction
	txn.Commit()

	// Return the ID that is used to create.
	return dbObject, nil

}<|MERGE_RESOLUTION|>--- conflicted
+++ resolved
@@ -285,13 +285,8 @@
 }
 
 // return a list
-<<<<<<< HEAD
-func (f *Memory) List(refType string, limit int, referenceFilter *dbconnector.ObjectReferences) ([]dbconnector.DatabaseObject, int64, error) {
-	dataObjs := []dbconnector.DatabaseObject{}
-=======
-func (f *Memory) List(refType string, limit int, page int) (dbconnector.DatabaseObjects, int, error) {
+func (f *Memory) List(refType string, limit int, page int, referenceFilter *dbconnector.ObjectReferences) (dbconnector.DatabaseObjects, int64, error) {
 	dataObjs := dbconnector.DatabaseObjects{}
->>>>>>> 2e8925b3
 
 	// Create read-only transaction
 	txn := f.client.Txn(false)
