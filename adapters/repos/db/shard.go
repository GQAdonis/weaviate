//                           _       _
// __      _____  __ ___   ___  __ _| |_ ___
// \ \ /\ / / _ \/ _` \ \ / / |/ _` | __/ _ \
//  \ V  V /  __/ (_| |\ V /| | (_| | ||  __/
//   \_/\_/ \___|\__,_| \_/ |_|\__,_|\__\___|
//
//  Copyright © 2016 - 2023 Weaviate B.V. All rights reserved.
//
//  CONTACT: hello@weaviate.io
//

package db

import (
	"context"
	"fmt"
	"os"
	"path"
	"sync"
	"time"

	"github.com/pkg/errors"
	"github.com/sirupsen/logrus"
	"github.com/weaviate/weaviate/adapters/repos/db/docid"
	"github.com/weaviate/weaviate/adapters/repos/db/helpers"
	"github.com/weaviate/weaviate/adapters/repos/db/indexcounter"
	"github.com/weaviate/weaviate/adapters/repos/db/inverted"
	"github.com/weaviate/weaviate/adapters/repos/db/inverted/tracker"
	"github.com/weaviate/weaviate/adapters/repos/db/lsmkv"
	"github.com/weaviate/weaviate/adapters/repos/db/propertyspecific"
	"github.com/weaviate/weaviate/adapters/repos/db/vector/hnsw"
	"github.com/weaviate/weaviate/adapters/repos/db/vector/hnsw/distancer"
	"github.com/weaviate/weaviate/adapters/repos/db/vector/noop"
	"github.com/weaviate/weaviate/entities/cyclemanager"
	"github.com/weaviate/weaviate/entities/filters"
	"github.com/weaviate/weaviate/entities/models"
	"github.com/weaviate/weaviate/entities/schema"
	"github.com/weaviate/weaviate/entities/storagestate"
	hnswent "github.com/weaviate/weaviate/entities/vectorindex/hnsw"
	"github.com/weaviate/weaviate/usecases/monitoring"
)

const IdLockPoolSize = 128

// Shard is the smallest completely-contained index unit. A shard manages
// database files for all the objects it owns. How a shard is determined for a
// target object (e.g. Murmur hash, etc.) is still open at this point
type Shard struct {
	index           *Index // a reference to the underlying index, which in turn contains schema information
	name            string
	store           *lsmkv.Store
	counter         *indexcounter.Counter
	vectorIndex     VectorIndex
	metrics         *Metrics
	promMetrics     *monitoring.PrometheusMetrics
	propertyIndices propertyspecific.Indices
	deletedDocIDs   *docid.InMemDeletedTracker
	propIds         *tracker.JsonPropertyIdTracker
	propLengths     *inverted.JsonPropertyLengthTracker
	versioner       *shardVersioner

	status              storagestate.Status
	statusLock          sync.Mutex
	propertyIndicesLock sync.RWMutex
	stopMetrics         chan struct{}

	centralJobQueue chan job // reference to queue used by all shards

	docIdLock []sync.Mutex
	// replication
	replicationMap pendingReplicaTasks

	// Indicates whether searchable buckets should be used
	// when filterable buckets are missing for text/text[] properties
	// This can happen for db created before v1.19, where
	// only map (now called searchable) buckets were created as inverted
	// indexes for text/text[] props.
	// Now roaring set (filterable) and map (searchable) buckets can
	// coexists for text/text[] props, and by default both are enabled.
	// So despite property's IndexFilterable and IndexSearchable settings
	// being enabled, only searchable bucket exists
	fallbackToSearchable bool

	cycleCallbacks *shardCycleCallbacks
}

<<<<<<< HEAD
func NewShard(ctx context.Context, promMetrics *monitoring.PrometheusMetrics, shardName string, index *Index, class *models.Class, jobQueueCh chan job) (*Shard, error) {
	if !lsmkv.FeatureUseMergedBuckets {
		return NewShard_old(ctx, promMetrics, shardName, index, class, jobQueueCh)
	}
=======
func (s *Shard) GetIndex() *Index {
	return s.index
}

func (s *Shard) GetName() string {
	return s.name
}

func (s *Shard) GetStore() *lsmkv.Store {
	return s.store
}

func (s *Shard) GetCounter() *indexcounter.Counter {
	return s.counter
}

func (s *Shard) GetVectorIndex() VectorIndex {
	return s.vectorIndex
}

func (s *Shard) GetPropertyIndices() propertyspecific.Indices {
	return s.propertyIndices
}

func (s *Shard) GetPropertyLengths() *inverted.JsonPropertyLengthTracker {
	return s.propLengths
}

func (s *Shard) GetStatus() storagestate.Status {
	s.statusLock.Lock()
	defer s.statusLock.Unlock()

	return s.status
}

func NewShard(ctx context.Context, promMetrics *monitoring.PrometheusMetrics,
	shardName string, index *Index, class *models.Class, jobQueueCh chan job,
) (*Shard, error) {
>>>>>>> 81242b9e
	before := time.Now()

	s := &Shard{
		index:       index,
		name:        shardName,
		promMetrics: promMetrics,
		metrics: NewMetrics(index.logger, promMetrics,
			string(index.Config.ClassName), shardName),
		deletedDocIDs:   docid.NewInMemDeletedTracker(),
		stopMetrics:     make(chan struct{}),
		replicationMap:  pendingReplicaTasks{Tasks: make(map[string]replicaTask, 32)},
		centralJobQueue: jobQueueCh,
	}
	s.initCycleCallbacks()

	s.docIdLock = make([]sync.Mutex, IdLockPoolSize)

	defer s.metrics.ShardStartup(before)

	hnswUserConfig, ok := index.vectorIndexUserConfig.(hnswent.UserConfig)
	if !ok {
		return nil, errors.Errorf("hnsw vector index: config is not hnsw.UserConfig: %T",
			index.vectorIndexUserConfig)
	}

	if hnswUserConfig.Skip {
		s.vectorIndex = noop.NewIndex()
	} else {
		if err := s.initVectorIndex(ctx, hnswUserConfig); err != nil {
			return nil, fmt.Errorf("init vector index: %w", err)
		}

		defer s.vectorIndex.PostStartup()
	}

	if err := s.initNonVector(ctx, class); err != nil {
		return nil, errors.Wrapf(err, "init shard %q", s.ID())
	}

	return s, nil
}

func (s *Shard) initVectorIndex(
	ctx context.Context, hnswUserConfig hnswent.UserConfig,
) error {
	if !lsmkv.FeatureUseMergedBuckets {
		return s.initVectorIndex_old(ctx, hnswUserConfig)
	}
	var distProv distancer.Provider

	switch hnswUserConfig.Distance {
	case "", hnswent.DistanceCosine:
		distProv = distancer.NewCosineDistanceProvider()
	case hnswent.DistanceDot:
		distProv = distancer.NewDotProductProvider()
	case hnswent.DistanceL2Squared:
		distProv = distancer.NewL2SquaredProvider()
	case hnswent.DistanceManhattan:
		distProv = distancer.NewManhattanProvider()
	case hnswent.DistanceHamming:
		distProv = distancer.NewHammingProvider()
	default:
		return errors.Errorf("unrecognized distance metric %q,"+
			"choose one of [\"cosine\", \"dot\", \"l2-squared\", \"manhattan\",\"hamming\"]", hnswUserConfig.Distance)
	}

	// starts vector cycles if vector is configured
	s.index.cycleCallbacks.vectorCommitLoggerCycle.Start()
	s.index.cycleCallbacks.vectorTombstoneCleanupCycle.Start()

	vi, err := hnsw.New(hnsw.Config{
		Logger:               s.index.logger,
		RootPath:             s.index.Config.RootPath,
		ID:                   s.ID(),
		ShardName:            s.name,
		ClassName:            s.index.Config.ClassName.String(),
		PrometheusMetrics:    s.promMetrics,
		VectorForIDThunk:     s.vectorByIndexID,
		TempVectorForIDThunk: s.readVectorByIndexIDIntoSlice,
		DistanceProvider:     distProv,
		MakeCommitLoggerThunk: func() (hnsw.CommitLogger, error) {
			return hnsw.NewCommitLogger(s.index.Config.RootPath, s.ID(),
				s.index.logger, s.cycleCallbacks.vectorCommitLoggerCallbacks)
		},
	}, hnswUserConfig,
		s.cycleCallbacks.vectorTombstoneCleanupCallbacks, s.cycleCallbacks.compactionCallbacks, s.cycleCallbacks.flushCallbacks)
	if err != nil {
		return errors.Wrapf(err, "init shard %q: hnsw index", s.ID())
	}
	s.vectorIndex = vi

	return nil
}

func (s *Shard) initNonVector(ctx context.Context, class *models.Class) error {
	if !lsmkv.FeatureUseMergedBuckets {
		return s.initNonVector_old(ctx, class)
	}
	err := s.initLSMStore(ctx)
	if err != nil {
		return errors.Wrapf(err, "init shard %q: shard db", s.ID())
	}

	counter, err := indexcounter.New(s.ID(), s.index.Config.RootPath)
	if err != nil {
		return errors.Wrapf(err, "init shard %q: index counter", s.ID())
	}
	s.counter = counter

	dataPresent := s.counter.PreviewNext() != 0
	versionPath := path.Join(s.index.Config.RootPath, s.ID()+".version")
	versioner, err := newShardVersioner(versionPath, dataPresent)
	if err != nil {
		return errors.Wrapf(err, "init shard %q: check versions", s.ID())
	}
	s.versioner = versioner

	plPath := path.Join(s.index.Config.RootPath, s.ID()+".proplengths")
	propLengths, err := inverted.NewJsonPropertyLengthTracker(plPath, s.index.logger)
	if err != nil {
		return errors.Wrapf(err, "init shard %q: prop length tracker", s.ID())
	}
	s.propLengths = propLengths

	piPath := path.Join(s.index.Config.RootPath, s.ID()+".propids")
	propIds, err := tracker.NewJsonPropertyIdTracker(piPath)
	if err != nil {
		return errors.Wrapf(err, "init shard %q: prop id tracker", s.ID())
	}
	s.propIds = propIds

	if err := s.initProperties(class); err != nil {
		return errors.Wrapf(err, "init shard %q: init per property indices", s.ID())
	}

	s.initDimensionTracking()

	return nil
}

func (s *Shard) ID() string {
	return fmt.Sprintf("%s_%s", s.index.ID(), s.name)
}

func (s *Shard) DBPathLSM() string {
	return fmt.Sprintf("%s/%s_lsm", s.index.Config.RootPath, s.ID())
}

func (s *Shard) uuidToIdLockPoolId(idBytes []byte) uint8 {
	// use the last byte of the uuid to determine which locking-pool a given object should use. The last byte is used
	// as uuids probably often have some kind of order and the last byte will in general be the one that changes the most
	return idBytes[15] % IdLockPoolSize
}

func (s *Shard) initLSMStore(ctx context.Context) error {
	if !lsmkv.FeatureUseMergedBuckets {
		panic("Invalid bucket mode")
	}
	annotatedLogger := s.index.logger.WithFields(logrus.Fields{
		"shard": s.name,
		"index": s.index.ID(),
		"class": s.index.Config.ClassName,
	})
	var metrics *lsmkv.Metrics
	if s.promMetrics != nil {
		metrics = lsmkv.NewMetrics(s.promMetrics, string(s.index.Config.ClassName), s.name)
	}

	store, err := lsmkv.New(s.DBPathLSM(), s.index.Config.RootPath, annotatedLogger, metrics,
		s.cycleCallbacks.compactionCallbacks, s.cycleCallbacks.flushCallbacks)
	if err != nil {
		return errors.Wrapf(err, "init lsmkv store at %s", s.DBPathLSM())
	}

	err = store.CreateOrLoadBucket(ctx, helpers.ObjectsBucketLSM,
		lsmkv.WithStrategy(lsmkv.StrategyReplace),
		lsmkv.WithSecondaryIndices(1),
		lsmkv.WithMonitorCount(),
		lsmkv.WithPread(s.index.Config.AvoidMMap),
		s.dynamicMemtableSizing(),
		s.memtableIdleConfig(),
	)
	if err != nil {
		return errors.Wrap(err, "create objects bucket")
	}

	s.store = store

	return nil
}

func (s *Shard) drop() error {
	s.metrics.DeleteShardLabels(s.index.Config.ClassName.String(), s.name)
	s.replicationMap.clear()

	if s.index.Config.TrackVectorDimensions {
		// tracking vector dimensions goroutine only works when tracking is enabled
		// that's why we are trying to stop it only in this case
		s.stopMetrics <- struct{}{}
		if s.promMetrics != nil {
			// send 0 in when index gets dropped
			s.sendVectorDimensionsMetric(0)
		}
	}

	ctx, cancel := context.WithTimeout(context.TODO(), 5*time.Second)
	defer cancel()

	// unregister all callbacks at once, in parallel
	if err := cyclemanager.NewCombinedCallbackCtrl(0,
		s.cycleCallbacks.compactionCallbacksCtrl,
		s.cycleCallbacks.flushCallbacksCtrl,
		s.cycleCallbacks.vectorCombinedCallbacksCtrl,
		s.cycleCallbacks.geoPropsCombinedCallbacksCtrl,
	).Unregister(ctx); err != nil {
		return err
	}

	if err := s.store.Shutdown(ctx); err != nil {
		return errors.Wrap(err, "stop lsmkv store")
	}

	if _, err := os.Stat(s.DBPathLSM()); err == nil {
		err := os.RemoveAll(s.DBPathLSM())
		if err != nil {
			return errors.Wrapf(err, "remove lsm store at %s", s.DBPathLSM())
		}
	}
	// delete indexcount
	err := s.counter.Drop()
	if err != nil {
		return errors.Wrapf(err, "remove indexcount at %s", s.DBPathLSM())
	}

	// delete indexcount
	err = s.versioner.Drop()
	if err != nil {
		return errors.Wrapf(err, "remove indexcount at %s", s.DBPathLSM())
	}
	// remove vector index
	err = s.vectorIndex.Drop(ctx)
	if err != nil {
		return errors.Wrapf(err, "remove vector index at %s", s.DBPathLSM())
	}

	// delete indexcount
	err = s.propLengths.Drop()
	if err != nil {
		return errors.Wrapf(err, "remove prop length tracker at %s", s.DBPathLSM())
	}

	err = s.propIds.Drop()
	if err != nil {
		return errors.Wrapf(err, "remove prop id tracker at %s", s.DBPathLSM())
	}

	// TODO: can we remove this?
	s.deletedDocIDs.BulkRemove(s.deletedDocIDs.GetAll())
	s.propertyIndicesLock.Lock()
	err = s.propertyIndices.DropAll(ctx)
	s.propertyIndicesLock.Unlock()
	if err != nil {
		return errors.Wrapf(err, "remove property specific indices at %s", s.DBPathLSM())
	}

	return nil
}

func (s *Shard) addIDProperty(ctx context.Context) error {
	if !lsmkv.FeatureUseMergedBuckets {
		return s.addIDProperty_old(ctx)
	}
	if s.isReadOnly() {
		return storagestate.ErrStatusReadOnly
	}

	bucketOpts := []lsmkv.BucketOption{
		lsmkv.WithIdleThreshold(time.Duration(s.index.Config.MemtablesFlushIdleAfter) * time.Second),
		lsmkv.WithStrategy(lsmkv.StrategySetCollection),
		lsmkv.WithRegisteredName(helpers.BucketFromPropertyNameLSM(filters.InternalPropID)),
		lsmkv.WithPread(s.index.Config.AvoidMMap),
	}

	return s.store.CreateOrLoadBucket(ctx,
		"filterable_properties",
		bucketOpts...,
	)
}

func (s *Shard) addDimensionsProperty(ctx context.Context) error {
	if !lsmkv.FeatureUseMergedBuckets {
		return s.addDimensionsProperty_old(ctx)
	}
	if s.isReadOnly() {
		return storagestate.ErrStatusReadOnly
	}

	// Note: this data would fit the "Set" type better, but since the "Map" type
	// is currently optimized better, it is more efficient to use a Map here.
	err := s.store.CreateOrLoadBucket(ctx,
		helpers.DimensionsBucketLSM,
		lsmkv.WithStrategy(lsmkv.StrategyMapCollection),
		lsmkv.WithPread(s.index.Config.AvoidMMap))
	if err != nil {
		return err
	}

	return nil
}

func (s *Shard) addTimestampProperties(ctx context.Context) error {
	if !lsmkv.FeatureUseMergedBuckets {
		return s.addTimestampProperties_old(ctx)
	}
	if s.isReadOnly() {
		return storagestate.ErrStatusReadOnly
	}

	if err := s.addCreationTimeUnixProperty(ctx); err != nil {
		return err
	}
	if err := s.addLastUpdateTimeUnixProperty(ctx); err != nil {
		return err
	}

	return nil
}

func (s *Shard) addCreationTimeUnixProperty(ctx context.Context) error {
	if !lsmkv.FeatureUseMergedBuckets {
		panic("Invalid bucket mode")
	}
	return s.store.CreateOrLoadBucket(ctx,
		"filterable_properties",
		lsmkv.WithIdleThreshold(time.Duration(s.index.Config.MemtablesFlushIdleAfter)*time.Second),
		lsmkv.WithStrategy(lsmkv.StrategyRoaringSet),
		lsmkv.WithRegisteredName(helpers.BucketFromPropertyNameLSM(filters.InternalPropCreationTimeUnix)),
		lsmkv.WithPread(s.index.Config.AvoidMMap))
}

func (s *Shard) addLastUpdateTimeUnixProperty(ctx context.Context) error {
	if !lsmkv.FeatureUseMergedBuckets {
		panic("Invalid bucket mode")
	}
	return s.store.CreateOrLoadBucket(ctx,
		"filterable_properties",
		lsmkv.WithIdleThreshold(time.Duration(s.index.Config.MemtablesFlushIdleAfter)*time.Second),
		lsmkv.WithStrategy(lsmkv.StrategyRoaringSet),
		lsmkv.WithRegisteredName(helpers.BucketFromPropertyNameLSM(filters.InternalPropLastUpdateTimeUnix)),
		lsmkv.WithPread(s.index.Config.AvoidMMap))
}

func (s *Shard) memtableIdleConfig() lsmkv.BucketOption {
	if !lsmkv.FeatureUseMergedBuckets {
		panic("Invalid bucket mode")
	}
	return lsmkv.WithIdleThreshold(
		time.Duration(s.index.Config.MemtablesFlushIdleAfter) * time.Second)
}

func (s *Shard) dynamicMemtableSizing() lsmkv.BucketOption {
	if !lsmkv.FeatureUseMergedBuckets {
		panic("Invalid bucket mode")
	}
	return lsmkv.WithDynamicMemtableSizing(
		s.index.Config.MemtablesInitialSizeMB,
		s.index.Config.MemtablesMaxSizeMB,
		s.index.Config.MemtablesMinActiveSeconds,
		s.index.Config.MemtablesMaxActiveSeconds,
	)
}

func (s *Shard) createPropertyIndex(ctx context.Context, prop *models.Property) error {
	if !lsmkv.FeatureUseMergedBuckets {
		panic("Invalid bucket mode")
	}
	if !inverted.HasInvertedIndex(prop) {
		return nil
	}

	s.propIds.CreateProperty(prop.Name)
	s.propIds.Flush(false)

	if err := s.createPropertyValueIndex(ctx, prop); err != nil {
		return errors.Wrapf(err, "create property '%s' value index on shard '%s'", prop.Name, s.ID())
	}

	if s.index.invertedIndexConfig.IndexNullState {
		if err := s.createPropertyNullIndex(ctx, prop); err != nil {
			return errors.Wrapf(err, "create property '%s' null index on shard '%s'", prop.Name, s.ID())
		}
	}

	if s.index.invertedIndexConfig.IndexPropertyLength {
		if err := s.createPropertyLengthIndex(ctx, prop); err != nil {
			return errors.Wrapf(err, "create property '%s' length index on shard '%s'", prop.Name, s.ID())
		}
	}
	return nil
}

func (s *Shard) createPropertyValueIndex(ctx context.Context, prop *models.Property) error {
	if !lsmkv.FeatureUseMergedBuckets {
		panic("Invalid bucket mode")
	}

	if s.isReadOnly() {
		return storagestate.ErrStatusReadOnly
	}

	bucketOpts := []lsmkv.BucketOption{
		s.memtableIdleConfig(),
		s.dynamicMemtableSizing(),
		lsmkv.WithPread(s.index.Config.AvoidMMap),
	}

	// Force creation of filterable properties database file, because later code assumes it already exists
	filterableOpts := append(bucketOpts, lsmkv.WithRegisteredName(helpers.BucketFromPropertyNameLSM(filters.InternalPropID)))
	if err := s.store.CreateOrLoadBucket(ctx,
		"filterable_properties",
		append(filterableOpts, lsmkv.WithStrategy(lsmkv.StrategyRoaringSet))...,
	); err != nil {
		return err
	}

	// Force creation of searchable properties database file, because later code assumes it already exists
	searchableBucketOpts := append(bucketOpts, lsmkv.WithStrategy(lsmkv.StrategyMapCollection))
	if s.versioner.Version() < 2 {
		searchableBucketOpts = append(searchableBucketOpts, lsmkv.WithLegacyMapSorting())
	}

	if err := s.store.CreateOrLoadBucket(ctx,
		"searchable_properties",
		searchableBucketOpts...,
	); err != nil {
		return err
	}

	if inverted.HasFilterableIndex(prop) {

		if dt, _ := schema.AsPrimitive(prop.DataType); dt == schema.DataTypeGeoCoordinates {
			return s.initGeoProp(prop)
		}

		// This creates a single database file for all meta_count properties.  The registered names will redirect to this file, so we don't have to update every callsite
		if schema.IsRefDataType(prop.DataType) {
			refOpts := append(bucketOpts, lsmkv.WithRegisteredName(helpers.BucketFromPropertyNameMetaCountLSM(prop.Name)))
			if err := s.store.CreateOrLoadBucket(ctx,
				"properties_meta_count",
				append(refOpts, lsmkv.WithStrategy(lsmkv.StrategyRoaringSet))...,
			); err != nil {
				return err
			}
		}

		filterableOpts := append(bucketOpts, lsmkv.WithRegisteredName(helpers.BucketFromPropertyNameLSM(prop.Name)))
		if err := s.store.CreateOrLoadBucket(ctx,
			"filterable_properties",
			append(filterableOpts, lsmkv.WithStrategy(lsmkv.StrategyRoaringSet))...,
		); err != nil {
			return err
		}
	}

	if inverted.HasSearchableIndex(prop) {
		searchableBucketOpts := append(bucketOpts, lsmkv.WithStrategy(lsmkv.StrategyMapCollection))
		searchableBucketOpts = append(searchableBucketOpts, lsmkv.WithRegisteredName(helpers.BucketSearchableFromPropertyNameLSM(prop.Name)))
		searchableBucketOpts = append(searchableBucketOpts, lsmkv.WithPread(s.index.Config.AvoidMMap))
		if s.versioner.Version() < 2 {
			searchableBucketOpts = append(searchableBucketOpts, lsmkv.WithLegacyMapSorting())
		}

		if err := s.store.CreateOrLoadBucket(ctx,
			"searchable_properties",
			searchableBucketOpts...,
		); err != nil {
			return err
		}
	}

	return nil
}

func (s *Shard) createPropertyLengthIndex(ctx context.Context, prop *models.Property) error {
	if !lsmkv.FeatureUseMergedBuckets {
		panic("Invalid bucket mode")
	}
	if s.isReadOnly() {
		return storagestate.ErrStatusReadOnly
	}

	// some datatypes are not added to the inverted index, so we can skip them here
	switch schema.DataType(prop.DataType[0]) {
	case schema.DataTypeGeoCoordinates, schema.DataTypePhoneNumber, schema.DataTypeBlob, schema.DataTypeInt,
		schema.DataTypeNumber, schema.DataTypeBoolean, schema.DataTypeDate:
		return nil
	default:
	}

	return s.store.CreateOrLoadBucket(ctx,
		"filterable_properties",
		lsmkv.WithStrategy(lsmkv.StrategyRoaringSet),
		lsmkv.WithRegisteredName(helpers.BucketFromPropertyNameLengthLSM(prop.Name)),
		lsmkv.WithPread(s.index.Config.AvoidMMap))
}

func (s *Shard) createPropertyNullIndex(ctx context.Context, prop *models.Property) error {
	if !lsmkv.FeatureUseMergedBuckets {
		panic("Invalid bucket mode")
	}
	if s.isReadOnly() {
		return storagestate.ErrStatusReadOnly
	}

	return s.store.CreateOrLoadBucket(ctx,
		"null_properties",
		lsmkv.WithStrategy(lsmkv.StrategyRoaringSet),
		lsmkv.WithRegisteredName(helpers.BucketFromPropertyNameNullLSM(prop.Name)),
		lsmkv.WithPread(s.index.Config.AvoidMMap),
	)
}

func (s *Shard) updateVectorIndexConfig(ctx context.Context,
	updated schema.VectorIndexConfig,
) error {
	if !lsmkv.FeatureUseMergedBuckets {
		return s.updateVectorIndexConfig_old(ctx, updated)
	}
	if s.isReadOnly() {
		return storagestate.ErrStatusReadOnly
	}

	err := s.updateStatus(storagestate.StatusReadOnly.String())
	if err != nil {
		return fmt.Errorf("attempt to mark read-only: %w", err)
	}
	return s.vectorIndex.UpdateUserConfig(updated, func() {
		s.updateStatus(storagestate.StatusReady.String())
	})
}

func (s *Shard) shutdown(ctx context.Context) error {
	if s.index.Config.TrackVectorDimensions {
		// tracking vector dimensions goroutine only works when tracking is enabled
		// that's why we are trying to stop it only in this case
		s.stopMetrics <- struct{}{}
	}

	if err := s.propLengths.Close(); err != nil {
		return errors.Wrap(err, "close prop length tracker")
	}

	if err := s.propIds.Close(); err != nil {
		return errors.Wrap(err, "close prop id tracker")
	}

	// to ensure that all commitlog entries are written to disk.
	// otherwise in some cases the tombstone cleanup process'
	// 'RemoveTombstone' entry is not picked up on restarts
	// resulting in perpetually attempting to remove a tombstone
	// which doesn't actually exist anymore
	if err := s.vectorIndex.Flush(); err != nil {
		return errors.Wrap(err, "flush vector index commitlog")
	}

	if err := s.vectorIndex.Shutdown(ctx); err != nil {
		return errors.Wrap(err, "shut down vector index")
	}

	// unregister all callbacks at once, in parallel
	if err := cyclemanager.NewCombinedCallbackCtrl(0,
		s.cycleCallbacks.compactionCallbacksCtrl,
		s.cycleCallbacks.flushCallbacksCtrl,
		s.cycleCallbacks.vectorCombinedCallbacksCtrl,
		s.cycleCallbacks.geoPropsCombinedCallbacksCtrl,
	).Unregister(ctx); err != nil {
		return err
	}

	if err := s.store.Shutdown(ctx); err != nil {
		return errors.Wrap(err, "stop lsmkv store")
	}

	return nil
}

func (s *Shard) notifyReady() {
	s.initStatus()
	s.index.logger.
		WithField("action", "startup").
		Debugf("shard=%s is ready", s.name)
}

func (s *Shard) objectCount() int {
	b := s.store.Bucket(helpers.ObjectsBucketLSM)
	if b == nil {
		return 0
	}

	return b.Count()
}

func (s *Shard) isFallbackToSearchable() bool {
	return s.fallbackToSearchable
}

func (s *Shard) tenant() string {
	// TODO provide better impl
	if s.index.partitioningEnabled {
		return s.name
	}
	return ""
}<|MERGE_RESOLUTION|>--- conflicted
+++ resolved
@@ -84,12 +84,7 @@
 	cycleCallbacks *shardCycleCallbacks
 }
 
-<<<<<<< HEAD
-func NewShard(ctx context.Context, promMetrics *monitoring.PrometheusMetrics, shardName string, index *Index, class *models.Class, jobQueueCh chan job) (*Shard, error) {
-	if !lsmkv.FeatureUseMergedBuckets {
-		return NewShard_old(ctx, promMetrics, shardName, index, class, jobQueueCh)
-	}
-=======
+
 func (s *Shard) GetIndex() *Index {
 	return s.index
 }
@@ -125,10 +120,10 @@
 	return s.status
 }
 
-func NewShard(ctx context.Context, promMetrics *monitoring.PrometheusMetrics,
-	shardName string, index *Index, class *models.Class, jobQueueCh chan job,
-) (*Shard, error) {
->>>>>>> 81242b9e
+	func NewShard(ctx context.Context, promMetrics *monitoring.PrometheusMetrics, shardName string, index *Index, class *models.Class, jobQueueCh chan job) (*Shard, error) {
+		if !lsmkv.FeatureUseMergedBuckets {
+			return NewShard_old(ctx, promMetrics, shardName, index, class, jobQueueCh)
+		}
 	before := time.Now()
 
 	s := &Shard{
