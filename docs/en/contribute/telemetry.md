<<<<<<< HEAD
# Telemetry
> Documentation for usage and configuration of Weaviate's Telemetry

## 1 What is it?

Weaviate logs calls to its GraphQL and REST endpoints. It converts these logs to [CBOR format](http://cbor.io/) and sends them to an endpoint for further analysis. We call this behavior Telemetry. Telemetry provides us with usage statistics to base our billing on, and it allows us to gain insight into how our users are using Weaviate.

Note:
- Weaviate only logs the types of the internal functions that are called to handle incoming requests, **the underlying data is never exposed.**
- Telemetry is enabled by default, and it should be on for enterprise customers. However, if you are contributing you should [disable it](https://github.com/creativesoftwarefdn/weaviate/edit/feature/monitoring-service/docs/en/contribute/telemetry.md#line51).

## 2 How does it work?

### 2.1 Logging endpoint calls
Weaviate classifies incoming requests as GraphQL or REST. It then logs these requests as one of a predetermined number of categories (`ServiceIDs`, e.g. `"weaviate.local.add"`, `"weaviate.network.query.meta"`). Additionally, any `aggregate` functions called as part of a `GraphQL` request are added to the `ServiceID` in brackets (e.g. `"weaviate.local.query[sum]"`).

Note that Weaviate only logs requests that do not result in an error.

#### 2.1.1 Example of a log

```js
[
  {
    "n": "name", 							// the name of the Weaviate instance
    "t": "REST", 							// the type of request
    "i": "weaviate.local.manipulate.meta", 				// the ServiceID of the request
    "a": 1 								// the amount of times a request with this type and ServiceID occurred since previous log was sent to the logging endpoint
    "w": 1553683026							// timestamp in epoch of when this log is sent to the logging endpoint (this is set when the log is sent)
  },
  {
    ...
  }
]
```

### 2.2 Sending logs to the logging endpoint
Weaviate attempts to send its logs to a logging endpoint at set intervals. The endpoint url and the interval size are determined in the config file.

#### 2.2.1 Converting logs to CBOR
Weaviate converts its logs to CBOR format to limit network traffic as much as possible. It uses [Ugorji Nwoke's library](https://github.com/ugorji/go/tree/master/codec) perform the conversion.

#### 2.2.1.1 Failsafe mechanism
If Weaviate fails to convert a log to CBOR then it stores the log in its [etcd key value store](https://coreos.com/etcd/). It stores the log as a string using `"[CBOR conversion failed] yy-mm-dd hh:mm:ss"` as key to allow easy grouping and retrieval.

### 2.2.2 Sending logs
Weaviate POSTs its converted logs as `"application/cbor"`, with the CBOR byte array as the body.

#### 2.2.2.1 Failsafe mechanism
If a POST to the logging endpoint does not return a `200` status code then Weaviate stores the CBOR-encoded log in its [etcd key value store](https://coreos.com/etcd/). It stores the encoded log as a string using `"[POST failed] yy-mm-dd hh:mm:ss"` as key to allow easy grouping and retrieval.

## 3 Configure
You can configure Weaviate's Telemetry by tweaking three variables in the config files (found [here](https://github.com/creativesoftwarefdn/weaviate/tree/master/tools/dev)). 
	
### 3.1 Enable
The enable variable disables Telemetry if set to false. It is set to true by default. Disable Telemetry if you are contributing to Weaviate and/or not an enterprise user.
	
### 3.2 Interval
The interval variable determines the amount of time separating Weaviate's attempts to send logs to the logging endpoint. It is measured in seconds.
	
### 3.3 URL
The URL variable holds the address of the logging endpoint. If this address is invalid and Telemetry is enabled then Weaviate will store its logs in its etcd key store.
=======
# Telemetry
> Documentation for usage and configuration of Weaviate's Telemetry

## 1 What is it?

Weaviate logs calls to its GraphQL and REST endpoints. It converts these logs to [CBOR format](http://cbor.io/) and sends them to an endpoint for further analysis. We call this behavior Telemetry. Telemetry provides us with usage statistics to base our billing on, and it allows us to gain insight into how our users are using Weaviate.

Note:
- Weaviate only logs the types of the internal functions that are called to handle incoming requests, **the underlying data is never exposed.**
- Telemetry is enabled by default, and it should be on for enterprise customers. However, if you are contributing you should [disable it](https://github.com/creativesoftwarefdn/weaviate/edit/feature/monitoring-service/docs/en/contribute/telemetry.md#line51).

## 2 How does it work?

### 2.1 Logging endpoint calls
Weaviate classifies incoming requests as GraphQL or REST. It then logs these requests as one of a predetermined number of categories (`ServiceIDs`, e.g. `"weaviate.local.add"`, `"weaviate.network.query.meta"`). Additionally, any `aggregate` functions called as part of a `GraphQL` request are added to the `ServiceID` in brackets (e.g. `"weaviate.local.query[sum]"`).

Note that Weaviate only logs requests that do not result in an error.

#### 2.1.1 Example of a log

```js
[
  {
    "n": "name", 							// the name of the Weaviate instance
    "t": "REST", 							// the type of request
    "i": "weaviate.local.manipulate.meta", 				// the ServiceID of the request
    "a": 1 								// the amount of times a request with this type and ServiceID occurred since previous log was sent to the logging endpoint
    "w": 1553683026							// timestamp in epoch of when this log is sent to the logging endpoint (this is set when the log is sent)
  },
  {
    ...
  }
]
```

### 2.2 Sending logs to the logging endpoint
Weaviate attempts to send its logs to a logging endpoint at set intervals. The endpoint url and the interval size are determined in the config file.

#### 2.2.1 Converting logs to CBOR
Weaviate converts its logs to CBOR format to limit network traffic as much as possible. It uses [Ugorji Nwoke's library](https://github.com/ugorji/go/tree/master/codec) perform the conversion.

#### 2.2.1.1 Failsafe mechanism
If Weaviate fails to convert a log to CBOR then it stores the log in its [etcd key value store](https://coreos.com/etcd/). It stores the log as a string using `"[CBOR conversion failed] yy-mm-dd hh:mm:ss"` as key to allow easy grouping and retrieval.

### 2.2.2 Sending logs
Weaviate POSTs its converted logs as `"application/cbor"`, with the CBOR byte array as the body.

#### 2.2.2.1 Failsafe mechanism
If a POST to the logging endpoint does not return a `200` status code then Weaviate stores the CBOR-encoded log in its [etcd key value store](https://coreos.com/etcd/). It stores the encoded log as a string using `"[POST failed] yy-mm-dd hh:mm:ss"` as key to allow easy grouping and retrieval.

## 3 Configure
You can configure Weaviate's Telemetry by tweaking three variables in the config files (found [here](https://github.com/creativesoftwarefdn/weaviate/tree/master/tools/dev)). 
	
### 3.1 Disabled
The disabled variable disables Telemetry if set to true. It is set to false by default. Disable Telemetry if you are contributing to Weaviate and/or not an enterprise user.
	
### 3.2 Interval
The interval variable determines the amount of time separating Weaviate's attempts to send logs to the logging endpoint. It is measured in seconds.
	
### 3.3 URL
The URL variable holds the address of the logging endpoint. If this address is invalid and Telemetry is enabled then Weaviate will store its logs in its etcd key store.
>>>>>>> 1bb71af7
<|MERGE_RESOLUTION|>--- conflicted
+++ resolved
@@ -1,66 +1,3 @@
-<<<<<<< HEAD
-# Telemetry
-> Documentation for usage and configuration of Weaviate's Telemetry
-
-## 1 What is it?
-
-Weaviate logs calls to its GraphQL and REST endpoints. It converts these logs to [CBOR format](http://cbor.io/) and sends them to an endpoint for further analysis. We call this behavior Telemetry. Telemetry provides us with usage statistics to base our billing on, and it allows us to gain insight into how our users are using Weaviate.
-
-Note:
-- Weaviate only logs the types of the internal functions that are called to handle incoming requests, **the underlying data is never exposed.**
-- Telemetry is enabled by default, and it should be on for enterprise customers. However, if you are contributing you should [disable it](https://github.com/creativesoftwarefdn/weaviate/edit/feature/monitoring-service/docs/en/contribute/telemetry.md#line51).
-
-## 2 How does it work?
-
-### 2.1 Logging endpoint calls
-Weaviate classifies incoming requests as GraphQL or REST. It then logs these requests as one of a predetermined number of categories (`ServiceIDs`, e.g. `"weaviate.local.add"`, `"weaviate.network.query.meta"`). Additionally, any `aggregate` functions called as part of a `GraphQL` request are added to the `ServiceID` in brackets (e.g. `"weaviate.local.query[sum]"`).
-
-Note that Weaviate only logs requests that do not result in an error.
-
-#### 2.1.1 Example of a log
-
-```js
-[
-  {
-    "n": "name", 							// the name of the Weaviate instance
-    "t": "REST", 							// the type of request
-    "i": "weaviate.local.manipulate.meta", 				// the ServiceID of the request
-    "a": 1 								// the amount of times a request with this type and ServiceID occurred since previous log was sent to the logging endpoint
-    "w": 1553683026							// timestamp in epoch of when this log is sent to the logging endpoint (this is set when the log is sent)
-  },
-  {
-    ...
-  }
-]
-```
-
-### 2.2 Sending logs to the logging endpoint
-Weaviate attempts to send its logs to a logging endpoint at set intervals. The endpoint url and the interval size are determined in the config file.
-
-#### 2.2.1 Converting logs to CBOR
-Weaviate converts its logs to CBOR format to limit network traffic as much as possible. It uses [Ugorji Nwoke's library](https://github.com/ugorji/go/tree/master/codec) perform the conversion.
-
-#### 2.2.1.1 Failsafe mechanism
-If Weaviate fails to convert a log to CBOR then it stores the log in its [etcd key value store](https://coreos.com/etcd/). It stores the log as a string using `"[CBOR conversion failed] yy-mm-dd hh:mm:ss"` as key to allow easy grouping and retrieval.
-
-### 2.2.2 Sending logs
-Weaviate POSTs its converted logs as `"application/cbor"`, with the CBOR byte array as the body.
-
-#### 2.2.2.1 Failsafe mechanism
-If a POST to the logging endpoint does not return a `200` status code then Weaviate stores the CBOR-encoded log in its [etcd key value store](https://coreos.com/etcd/). It stores the encoded log as a string using `"[POST failed] yy-mm-dd hh:mm:ss"` as key to allow easy grouping and retrieval.
-
-## 3 Configure
-You can configure Weaviate's Telemetry by tweaking three variables in the config files (found [here](https://github.com/creativesoftwarefdn/weaviate/tree/master/tools/dev)). 
-	
-### 3.1 Enable
-The enable variable disables Telemetry if set to false. It is set to true by default. Disable Telemetry if you are contributing to Weaviate and/or not an enterprise user.
-	
-### 3.2 Interval
-The interval variable determines the amount of time separating Weaviate's attempts to send logs to the logging endpoint. It is measured in seconds.
-	
-### 3.3 URL
-The URL variable holds the address of the logging endpoint. If this address is invalid and Telemetry is enabled then Weaviate will store its logs in its etcd key store.
-=======
 # Telemetry
 > Documentation for usage and configuration of Weaviate's Telemetry
 
@@ -121,5 +58,4 @@
 The interval variable determines the amount of time separating Weaviate's attempts to send logs to the logging endpoint. It is measured in seconds.
 	
 ### 3.3 URL
-The URL variable holds the address of the logging endpoint. If this address is invalid and Telemetry is enabled then Weaviate will store its logs in its etcd key store.
->>>>>>> 1bb71af7
+The URL variable holds the address of the logging endpoint. If this address is invalid and Telemetry is enabled then Weaviate will store its logs in its etcd key store.